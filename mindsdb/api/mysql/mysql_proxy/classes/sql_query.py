"""
*******************************************************
 * Copyright (C) 2017 MindsDB Inc. <copyright@mindsdb.com>
 *
 * This file is part of MindsDB Server.
 *
 * MindsDB Server can not be copied and/or distributed without the express
 * permission of MindsDB Inc
 *******************************************************
"""

import re
import pandas as pd
import datetime
import time

import duckdb
from lightwood.api import dtype
from mindsdb_sql import parse_sql
from mindsdb_sql.planner import plan_query
from mindsdb_sql.parser.dialects.mindsdb.latest import Latest
from mindsdb_sql.parser.ast import (
    BinaryOperation,
    UnaryOperation,
    Identifier,
    Operation,
    Constant,
    OrderBy,
    Select,
    Union,
    Join,
    Star,
    Insert,
    Delete,
)
from mindsdb_sql.planner.steps import (
    ApplyTimeseriesPredictorStep,
    ApplyPredictorRowStep,
    GetPredictorColumns,
    GetTableColumns,
    FetchDataframeStep,
    ApplyPredictorStep,
    LimitOffsetStep,
    MapReduceStep,
    MultipleSteps,
    ProjectStep,
    FilterStep,
    UnionStep,
    JoinStep
)
<<<<<<< HEAD
from mindsdb_sql.planner import query_planner, utils as planner_utils
=======
from mindsdb_sql.render.sqlalchemy_render import SqlalchemyRender
>>>>>>> 7b722336

from mindsdb.api.mysql.mysql_proxy.classes.com_operators import operator_map
from mindsdb.api.mysql.mysql_proxy.libs.constants.mysql import TYPES, ERR
from mindsdb.api.mysql.mysql_proxy.utilities import log
from mindsdb.interfaces.ai_table.ai_table import AITableStore
import mindsdb.interfaces.storage.db as db
from mindsdb.api.mysql.mysql_proxy.utilities.sql import query_df
from mindsdb.api.mysql.mysql_proxy.utilities.functions import get_column_in_case

from mindsdb.api.mysql.mysql_proxy.utilities import (
    SqlApiException,
    ErBadDbError,
    ErBadTableError,
    ErKeyColumnDoesNotExist,
    ErTableExistError,
    ErDubFieldName,
    ErDbDropDelete,
    ErNonInsertableTable,
    ErNotSupportedYet,
)

superset_subquery = re.compile(r'from[\s\n]*(\(.*\))[\s\n]*as[\s\n]*virtual_table', flags=re.IGNORECASE | re.MULTILINE | re.S)


def get_preditor_alias(step, mindsdb_database):
    predictor_name = '.'.join(step.predictor.parts)
    predictor_alias = '.'.join(step.predictor.alias.parts) if step.predictor.alias is not None else predictor_name
    return (mindsdb_database, predictor_name, predictor_alias)


def get_table_alias(table_obj, default_db_name):
    # (database, table, alias)
    if len(table_obj.parts) > 2:
        raise SqlApiException(f'Table name must contain no more than 2 parts. Got name: {table_obj.parts}')
    elif len(table_obj.parts) == 1:
        name = (default_db_name, table_obj.parts[0])
    else:
        name = tuple(table_obj.parts)
    if table_obj.alias is not None:
        name = name + ('.'.join(table_obj.alias.parts),)
    else:
        name = name + (None,)
    return name


def get_all_tables(stmt):
    if isinstance(stmt, Union):
        left = get_all_tables(stmt.left)
        right = get_all_tables(stmt.right)
        return left + right

    if isinstance(stmt, Select):
        from_stmt = stmt.from_table
    elif isinstance(stmt, (Identifier, Join)):
        from_stmt = stmt
    elif isinstance(stmt, Insert):
        from_stmt = stmt.table
    elif isinstance(stmt, Delete):
        from_stmt = stmt.table
    else:
<<<<<<< HEAD
        # raise Exception(f'Unknown type of identifier: {stmt}')
        return []
=======
        raise SqlApiException(f'Unknown type of identifier: {stmt}')
>>>>>>> 7b722336

    result = []
    if isinstance(from_stmt, Identifier):
        result.append(from_stmt.parts[-1])
    elif isinstance(from_stmt, Join):
        result.extend(get_all_tables(from_stmt.left))
        result.extend(get_all_tables(from_stmt.right))
    return result


def markQueryVar(where):
    if isinstance(where, BinaryOperation):
        markQueryVar(where.args[0])
        markQueryVar(where.args[1])
    elif isinstance(where, UnaryOperation):
        markQueryVar(where.args[0])
    elif isinstance(where, Constant):
        if str(where.value).startswith('$var['):
            where.is_var = True
            where.var_name = where.value


def unmarkQueryVar(where):
    if isinstance(where, BinaryOperation):
        unmarkQueryVar(where.args[0])
        unmarkQueryVar(where.args[1])
    elif isinstance(where, UnaryOperation):
        unmarkQueryVar(where.args[0])
    elif isinstance(where, Constant):
        if where.is_var is True:
            where.value = where.var_name


def replaceQueryVar(where, var_value, var_name):
    if isinstance(where, BinaryOperation):
        replaceQueryVar(where.args[0], var_value, var_name)
        replaceQueryVar(where.args[1], var_value, var_name)
    elif isinstance(where, UnaryOperation):
        replaceQueryVar(where.args[0], var_value, var_name)
    elif isinstance(where, Constant):
        if hasattr(where, 'is_var') and where.is_var is True and where.value == f'$var[{var_name}]':
            where.value = var_value


def join_query_data(target, source):
    target['values'].extend(source['values'])
    target['tables'].extend(source['tables'])
    target['tables'] = list(set(target['tables']))
    for table_name in source['columns']:
        if table_name not in target['columns']:
            target['columns'][table_name] = source['columns'][table_name]
        else:
            target['columns'][table_name].extend(source['columns'][table_name])
            target['columns'][table_name] = list(set(target['columns'][table_name]))


def is_empty_prediction_row(predictor_value):
    "Define empty rows in predictor after JOIN"
    for key in predictor_value:
        if predictor_value[key] is not None and pd.notna(predictor_value[key]):
            return False
    return True


class Column:
    def __init__(self, name=None, alias=None,
                 table_name=None, table_alias=None,
                 type=None, database=None):
        if alias is None:
            alias = name
        if table_alias is None:
            table_alias = table_name
        self.name = name
        self.alias = alias
        self.table_name = table_name
        self.table_alias = table_alias
        self.type = type
        self.database = database

    def __repr__(self):
        return f'{self.__class__.__name__}({self.__dict__})'

class SQLQuery():
    def __init__(self, sql, session, execute=True):
        self.session = session
        self.integration = session.integration
        self.database = None if session.database == '' else session.database.lower()
        self.datahub = session.datahub
        self.ai_table = None
        self.outer_query = None
        self.row_id = 0
        self.columns_list = None

        self.mindsdb_database_name = 'mindsdb'

        if isinstance(sql, str):
            # +++ workaround for subqueries in superset
            if 'as virtual_table' in sql.lower():
                subquery = re.findall(superset_subquery, sql)
                if isinstance(subquery, list) and len(subquery) == 1:
                    subquery = subquery[0]
                    self.outer_query = sql.replace(subquery, 'dataframe')
                    sql = subquery.strip('()')
            # ---
            self.query_ast = parse_sql(sql, dialect='mindsdb')
            self.query_str = sql
        else:
            self.query_ast = sql
            renderer = SqlalchemyRender('mysql')
            self.query_str = renderer.get_string(self.query_ast, with_failback=True)

<<<<<<< HEAD
        self.raw = sql
        self.query = None
        self.planner = None
        self.parameters = []
        self.fetched_data = None
        self.model_types = {}
        self._parse_query(sql)
        if execute:
            self.prepare_query(prepare=False)
            self.execute_query()

=======
        self.model_types = {}
        self._process_query(sql)
>>>>>>> 7b722336

    def fetch(self, datahub, view='list'):
        data = self.fetched_data

        if view == 'list':
            self.result = self._make_list_result_view(data)
        elif view == 'dict':
            self.result = self._make_dict_result_view(data)
        else:
            raise ErNotSupportedYet('Only "list" and "dict" views supported atm')

        return {
            'success': True,
            'result': self.result
        }

    def _fetch_dataframe_step(self, step):
        dn = self.datahub.get(step.integration)
        query = step.query

        table_alias = get_table_alias(step.query.from_table, self.database)
        # TODO for information_schema we have 'database' = 'mindsdb'

        data, column_names = dn.select(
            query=query
        )

        columns = [(column_name, column_name) for column_name in column_names]
        columns.append(('__mindsdb_row_id', '__mindsdb_row_id'))

        for i, row in enumerate(data):
            row['__mindsdb_row_id'] = self.row_id + i
        self.row_id = self.row_id + len(data)

        data = [{(key, key): value for key, value in row.items()} for row in data]
        data = [{table_alias: x} for x in data]

        data = {
            'values': data,
            'columns': {table_alias: columns},
            'tables': [table_alias]
        }
        return data

    def _multiple_steps(self, step):
        data = {
            'values': [],
            'columns': {},
            'tables': []
        }
        for substep in step.steps:
            sub_data = self._fetch_dataframe_step(substep)
            join_query_data(data, sub_data)
        return data

    def _multiple_steps_reduce(self, step, vars):
        if step.reduce != 'union':
            raise SqlApiException(f'Unknown MultipleSteps type: {step.reduce}')

        data = {
            'values': [],
            'columns': {},
            'tables': []
        }

        for substep in step.steps:
            if isinstance(substep, FetchDataframeStep) is False:
                raise Exception(f'Wrong step type for MultipleSteps: {step}')
            markQueryVar(substep.query.where)

        for name, value in vars.items():
            for substep in step.steps:
                replaceQueryVar(substep.query.where, value, name)
            sub_data = self._multiple_steps(step)
            join_query_data(data, sub_data)

        return data

<<<<<<< HEAD
    def _parse_query(self, sql):
        self.query = parse_sql(sql, dialect='mindsdb')
=======
    def _process_query(self, sql):
        query_ast = self.query_ast

        # is it query to 'predictors'?
        if (
            isinstance(query_ast.from_table, Identifier)
            and query_ast.from_table.parts[-1].lower() == 'predictors'
            and (
                self.database == 'mindsdb'
                or query_ast.from_table.parts[0].lower() == 'mindsdb'
            )
        ):

            dn = self.datahub.get(self.mindsdb_database_name)
            data, columns = dn.get_predictors(query_ast)
            table_name = ('mindsdb', 'predictors', 'predictors')
            data = [{(key, key): value for key, value in row.items()} for row in data]
            data = [{table_name: x} for x in data]
            self.columns_list = [
                (table_name + (column_name, column_name))
                for column_name in columns
            ]

            columns = [(column_name, column_name) for column_name in columns]

            self.fetched_data = {
                'values': data,
                'columns': {table_name: columns},
                'tables': [table_name]
            }
            return

        # is it query to 'commands'?
        if (
            isinstance(query_ast.from_table, Identifier)
            and query_ast.from_table.parts[-1].lower() == 'commands'
            and (
                self.database == 'mindsdb'
                or query_ast.from_table.parts[0].lower() == 'mindsdb'
            )
        ):

            self.fetched_data = {
                'values': [],
                'columns': {('mindsdb', 'commands', 'commands'): [('command', 'command')]},
                'tables': [('mindsdb', 'commands', 'commands')]
            }
            self.columns_list = [('mindsdb', 'commands', 'commands', 'command', 'command')]
            return

        # is it query to 'datasources'?
        if (
            isinstance(query_ast.from_table, Identifier)
            and query_ast.from_table.parts[-1].lower() == 'datasources'
            and (
                self.database == 'mindsdb'
                or query_ast.from_table.parts[0].lower() == 'mindsdb'
            )
        ):

            dn = self.datahub.get(self.mindsdb_database_name)
            data, columns = dn.get_datasources(query_ast)
            table_name = ('mindsdb', 'datasources', 'datasources')
            data = [{(key, key): value for key, value in row.items()} for row in data]
            data = [{table_name: x} for x in data]

            self.columns_list = [
                (table_name + (column_name, column_name))
                for column_name in columns
            ]

            columns = [(column_name, column_name) for column_name in columns]

            self.fetched_data = {
                'values': data,
                'columns': {table_name: columns},
                'tables': [table_name]
            }
            return
>>>>>>> 7b722336

        integrations_names = self.datahub.get_datasources_names()
        integrations_names.append('information_schema')
        integrations_names.append('files')
        integrations_names.append('views')

<<<<<<< HEAD
        all_tables = get_all_tables(self.query)
=======
        all_tables = get_all_tables(query_ast)
>>>>>>> 7b722336

        predictor_metadata = {}
        predictors = db.session.query(db.Predictor).filter_by(company_id=self.session.company_id)
        for model_name in set(all_tables):
            for p in predictors:
                if p.name == model_name:
                    if isinstance(p.data, dict) and 'error' not in p.data:
                        ts_settings = p.learn_args.get('timeseries_settings', {})
                        if ts_settings.get('is_timeseries') is True:
                            window = ts_settings.get('window')
                            order_by = ts_settings.get('order_by')[0]
                            group_by = ts_settings.get('group_by')
                            if isinstance(group_by, list) is False and group_by is not None:
                                group_by = [group_by]
                            predictor_metadata[model_name] = {
                                'timeseries': True,
                                'window': window,
                                'horizon': ts_settings.get('horizon'),
                                'order_by_column': order_by,
                                'group_by_columns': group_by
                            }
                        else:
                            predictor_metadata[model_name] = {
                                'timeseries': False
                            }
                        self.model_types.update(p.data.get('dtypes', {}))

<<<<<<< HEAD
        self.planner = query_planner.QueryPlanner(
            self.query,
=======
        plan = plan_query(
            query_ast,
>>>>>>> 7b722336
            integrations=integrations_names,
            predictor_namespace=self.mindsdb_database_name,
            predictor_metadata=predictor_metadata,
            default_namespace=self.database
        )

    def prepare_query(self, prepare=True):
        mindsdb_sql_struct = self.query

        if isinstance(mindsdb_sql_struct, Select):
            # is it query to 'predictors'?
            if (
                isinstance(mindsdb_sql_struct.from_table, Identifier)
                and mindsdb_sql_struct.from_table.parts[-1].lower() == 'predictors'
                and (
                    self.database == 'mindsdb'
                    or mindsdb_sql_struct.from_table.parts[0].lower() == 'mindsdb'
                )
            ):
                dn = self.datahub.get(self.mindsdb_database_name)
                data, columns = dn.get_predictors(mindsdb_sql_struct)
                table_name = ('mindsdb', 'predictors', 'predictors')
                data = [
                    {
                        (key, key): value
                        for key, value in row.items()
                    }
                    for row in data
                ]
                data = [{table_name: x} for x in data]
                self.columns_list = [
                    Column(database='mindsdb',
                           table_name='predictors',
                           name=column_name)
                    for column_name in columns
                ]

                columns = [(column_name, column_name) for column_name in columns]

                self.fetched_data = {
                    'values': data,
                    'columns': {table_name: columns},
                    'tables': [table_name]
                }
<<<<<<< HEAD
                return

            # is it query to 'commands'?
            if (
                isinstance(mindsdb_sql_struct.from_table, Identifier)
                and mindsdb_sql_struct.from_table.parts[-1].lower() == 'commands'
                and (
                    self.database == 'mindsdb'
                    or mindsdb_sql_struct.from_table.parts[0].lower() == 'mindsdb'
                )
            ):
                self.fetched_data = {
                    'values': [],
                    'columns': {('mindsdb', 'commands', 'commands'): [('command', 'command')]},
                    'tables': [('mindsdb', 'commands', 'commands')]
                }
                self.columns_list = [Column(database='mindsdb', table_name='commands', name='command')]
                return

            # is it query to 'datasources'?
            if (
                isinstance(mindsdb_sql_struct.from_table, Identifier)
                and mindsdb_sql_struct.from_table.parts[-1].lower() == 'datasources'
                and (
                    self.database == 'mindsdb'
                    or mindsdb_sql_struct.from_table.parts[0].lower() == 'mindsdb'
                )
            ):
                dn = self.datahub.get(self.mindsdb_database_name)
                data, columns = dn.get_datasources(mindsdb_sql_struct)
                table_name = ('mindsdb', 'datasources', 'datasources')
                data = [
                    {
                        (key, key): value
                        for key, value in row.items()
                    }
                    for row in data
                ]

                data = [{table_name: x} for x in data]

                self.columns_list = [
                    Column(database='mindsdb',
                           table_name='datasources',
                           name=column_name)
                    for column_name in columns
                ]

                columns = [(column_name, column_name) for column_name in columns]

                self.fetched_data = {
                    'values': data,
                    'columns': {table_name: columns},
                    'tables': [table_name]
                }
                return

        if prepare:
            # it is prepared statement call
            steps_data = []
            for step in self.planner.prepare_steps(self.query):
                data = self.execute_step(step, steps_data)
                step.set_result(data)
                steps_data.append(data)

            statement_info = self.planner.get_statement_info()

            self.columns_list = []
            for col in statement_info['columns']:
                self.columns_list.append(
                    Column(
                        database=col['ds'],
                        table_name=col['table_name'],
                        table_alias=col['table_alias'],
                        name=col['name'],
                        alias=col['alias'],
                        type=col['type']
                    )
                )

            self.parameters = [
                Column(
                    name=col['name'],
                    alias=col['alias'],
                    type=col['type']
                )
                for col in statement_info['parameters']
            ]

    def execute_query(self, params=None):
        if self.fetched_data is not None:
            # no need to execute
            return

        steps_data = []
        for step in self.planner.execute_steps(params):
            data = self.execute_step(step, steps_data)
            step.set_result(data)
            steps_data.append(data)

        # save updated query
        self.query = self.planner.query

        # there was no executing
        if len(steps_data) == 0:
            return

        if self.outer_query is not None:
            data = []
            # +++
            # ???
            result = []
            for row in steps_data[-1]:
                data_row = {}
                for column_record in self.columns_list:
                    table_name = (column_record.database, column_record.table_name, column_record.table_alias)
                    column_name = column_record.name
                    data_row[column_record.alias or column_record.name] = row[table_name][column_name]
                result.append(data_row)
            # ---
            data = self._make_list_result_view(result)
            df = pd.DataFrame(data)
            result = query_df(df, self.outer_query)

            try:
                self.columns_list = [
                    Column(database='',
                           table_name='',
                           name=x)
                    for x in result.columns
                ]
            except Exception:
                self.columns_list = [
                    Column(database='',
                           table_name='',
                           name=result.name)
                ]

            # +++ make list result view
            new_result = []
            for row in result.to_dict(orient='records'):
                data_row = []
                for column_record in self.columns_list:
                    column_name = column_record.alias or column_record.name
                    data_row.append(row.get(column_name))
                new_result.append(data_row)
            result = new_result
            # ---

            self.fetched_data = result
        else:
            self.fetched_data = steps_data[-1]

        if hasattr(self, 'columns_list') is False:
            self.columns_list = []
            keys = []
            for row in self.fetched_data:
                for table_key in row:
                    for column_name in row[table_key]:
                        key = (table_key + (column_name, column_name))
                        if key not in keys:
                            keys.append(key)
                            self.columns_list.append(
                                Column(database=table_key[0],
                                       table_name=table_key[1],
                                       table_alias=table_key[2],
                                       name=column_name)
                            )

        # if there was no 'ProjectStep', then get columns list from last step:
        if self.columns_list is None:
            self.columns_list = []
            for table_name in self.fetched_data['columns']:
                self.columns_list.extend([
                    Column(database=table_name[0],
                           table_name=table_name[1],
                           table_alias=table_name[2],
                           name=column[0],
                           alias=column[1])
                    for column in self.fetched_data['columns'][table_name]
                ])

        self.columns_list = [x for x in self.columns_list if x.name != '__mindsdb_row_id']

    def execute_step(self, step, steps_data):
        if type(step) == GetPredictorColumns:
            predictor_name = step.predictor.parts[-1]
            dn = self.datahub.get(self.mindsdb_database_name)
            columns = dn.get_table_columns(predictor_name)
            columns = [
                (column_name, column_name) for column_name in columns
            ]
            data = {
                'values': [],
                'columns': {
                    (self.mindsdb_database_name, predictor_name, predictor_name): columns
                },
                'tables': [(self.mindsdb_database_name, predictor_name, predictor_name)]
            }
        elif type(step) == GetTableColumns:
            table = step.table
            dn = self.datahub.get(step.namespace)
            ds_query = Select(from_table=Identifier(table), targets=[Star()])
            dso, _ = dn.data_store.create_datasource(dn.integration_name, {'query': ds_query.to_string()})

            columns = dso.get_columns()
            cols = []
            for col in columns:
                if not isinstance(col, dict):
                    col = {'name': col, 'type': 'str'}
                cols.append(col)

            table_alias = (self.database, table, table)

            data = {
                'values': [],
                'columns': {
                    table_alias: cols
                },
                'tables': [table_alias]
            }

        elif type(step) == FetchDataframeStep:
            data = self._fetch_dataframe_step(step)
        elif type(step) == UnionStep:
            raise Exception('Union step is not implemented')
            # TODO add union support
            # left_data = steps_data[step.left.step_num]
            # right_data = steps_data[step.right.step_num]
            # data = left_data + right_data
        elif type(step) == MapReduceStep:
            if step.reduce != 'union':
                raise Exception(f'Unknown MapReduceStep type: {step.reduce}')

            step_data = steps_data[step.values.step_num]
            vars = {}
            step_data_values = step_data['values']
            for row in step_data_values:
                for row_data in row.values():
                    for name, value in row_data.items():
                        if name[0] != '__mindsdb_row_id':
                            vars[name[1] or name[0]] = value

            data = {
                'values': [],
                'columns': {},
                'tables': []
            }
            substep = step.step
            if type(substep) == FetchDataframeStep:
                query = substep.query
                markQueryVar(query.where)
                for name, value in vars.items():
                    replaceQueryVar(query.where, value, name)
                    sub_data = self._fetch_dataframe_step(substep)
                    if len(data['columns']) == 0:
                        data['columns'] = sub_data['columns']
                    if len(data['tables']) == 0:
                        data['tables'] = sub_data['tables']
                    data['values'].extend(sub_data['values'])
            elif type(substep) == MultipleSteps:
                data = self._multiple_steps_reduce(substep, vars)
            else:
                raise Exception(f'Unknown step type: {step.step}')
        elif type(step) == ApplyPredictorRowStep:
            predictor = '.'.join(step.predictor.parts)
            dn = self.datahub.get(self.mindsdb_database_name)
            where_data = step.row_dict

            data = dn.select(
                table=predictor,
                columns=None,
                where_data=where_data,
                integration_name=self.session.integration,
                integration_type=self.session.integration_type
            )

            data = [{(key, key): value for key, value in row.items()} for row in data]

            table_name = get_preditor_alias(step, self.database)
            values = [{table_name: x} for x in data]
            columns = {table_name: []}
            if len(data) > 0:
                row = data[0]
                columns[table_name] = list(row.keys())
            # TODO else

            data = {
                'values': values,
                'columns': columns,
                'tables': [table_name]
            }
        elif type(step) == ApplyPredictorStep or type(step) == ApplyTimeseriesPredictorStep:
            dn = self.datahub.get(self.mindsdb_database_name)
            predictor = '.'.join(step.predictor.parts)
            where_data = []
            for row in steps_data[step.dataframe.step_num]['values']:
                new_row = {}
                for table_name in row:
                    keys_intersection = set(new_row) & set(row[table_name])
                    if len(keys_intersection) > 0:
                        raise Exception(
                            f'The predictor got two identical keys from different datasources: {keys_intersection}'
                        )
                    new_row.update(row[table_name])
                where_data.append(new_row)

            where_data = [{key[1]: value for key, value in row.items()} for row in where_data]

            is_timeseries = self.planner.predictor_metadata[predictor]['timeseries']
            _mdb_make_predictions = None
            if is_timeseries:
                if 'LATEST' in self.raw:
                    _mdb_make_predictions = False
                else:
                    _mdb_make_predictions = True
                for row in where_data:
                    if '__mdb_make_predictions' not in row:
                        row['__mdb_make_predictions'] = _mdb_make_predictions

            for row in where_data:
                for key in row:
                    if isinstance(row[key], datetime.date):
                        row[key] = str(row[key])

            data = dn.select(
                table=predictor,
                columns=None,
                where_data=where_data,
                integration_name=self.session.integration,
                integration_type=self.session.integration_type
            )

            # if is_timeseries:
            #     if 'LATEST' not in self.raw:
            #         # remove additional records from predictor results:
            #         # first 'window_size' and last 'horizon' records
            #         # otherwise there are many unxpected rows in prediciton result:
            #         # ----------------------------------------------------------------------------------------
            #         # mysql> SELECT tb.time, tb.state, tb.pnew_case, tb.new_case from
            #         # MYSQL_LOCAL.test_data.covid AS
            #         # ta JOIN mindsdb.covid_hor3 AS tb
            #         # WHERE ta.state = "CA" AND ta.time BETWEEN "2020-10-19" AND "2020-10-20";
            #         # ----------------------------------------------------------------------------------------
            #         # +------------+-------+-----------+----------+
            #         # | time       | state | pnew_case | new_case |
            #         # +------------+-------+-----------+----------+
            #         # | 2020-10-09 | CA    | 0         | 2862     |
            #         # | 2020-10-10 | CA    | 0         | 2979     |
            #         # | 2020-10-11 | CA    | 0         | 3075     |
            #         # | 2020-10-12 | CA    | 0         | 3329     |
            #         # | 2020-10-13 | CA    | 0         | 2666     |
            #         # | 2020-10-14 | CA    | 0         | 2378     |
            #         # | 2020-10-15 | CA    | 0         | 3449     |
            #         # | 2020-10-16 | CA    | 0         | 3803     |
            #         # | 2020-10-17 | CA    | 0         | 4170     |
            #         # | 2020-10-18 | CA    | 0         | 3806     |
            #         # | 2020-10-19 | CA    | 0         | 3286     |
            #         # | 2020-10-20 | CA    | 0         | 3474     |
            #         # | 2020-10-21 | CA    | 0         | 3474     |
            #         # | 2020-10-22 | CA    | 0         | 3474     |
            #         # +------------+-------+-----------+----------+
            #         # 14 rows in set (2.52 sec)

            #         window_size = predictor_metadata[predictor]['window']
            #         horizon = predictor_metadata[predictor]['horizon']
            #         if len(data) >= (window_size + horizon):
            #             data = data[window_size:]
            #             if len(data) > horizon and horizon > 1:
            #                 data = data[:-horizon + 1]
            data = [{(key, key): value for key, value in row.items()} for row in data]

            table_name = get_preditor_alias(step, self.database)
            values = [{table_name: x} for x in data]
            columns = {table_name: []}
            if len(data) > 0:
                row = data[0]
                columns[table_name] = list(row.keys())
            # TODO else

            data = {
                'values': values,
                'columns': columns,
                'tables': [table_name]
            }
        elif type(step) == JoinStep:
            left_data = steps_data[step.left.step_num]
            right_data = steps_data[step.right.step_num]

            # FIXME https://github.com/mindsdb/mindsdb_sql/issues/136
            # is_timeseries = False
            # if True in [type(step) == ApplyTimeseriesPredictorStep for step in plan.steps]:
            #     right_data = steps_data[step.left.step_num]
            #     left_data = steps_data[step.right.step_num]
            #     is_timeseries = True

            if step.query.condition is not None:
                raise Exception('At this moment supported only JOIN without condition')
            if step.query.join_type.upper() not in ('LEFT JOIN', 'JOIN'):
                raise Exception('At this moment supported only JOIN and LEFT JOIN')
            if (
                    len(left_data['tables']) != 1 or len(right_data['tables']) != 1
                    or left_data['tables'][0] == right_data['tables'][0]
            ):
                raise Exception('At this moment supported only JOIN of two different tables')

            data = {
                'values': [],
                'columns': {},
                'tables': list(set(left_data['tables'] + right_data['tables']))
            }

            for data_part in [left_data, right_data]:
                for table_name in data_part['columns']:
                    if table_name not in data['columns']:
                        data['columns'][table_name] = data_part['columns'][table_name]
                    else:
                        data['columns'][table_name].extend(data_part['columns'][table_name])
            for table_name in data['columns']:
                data['columns'][table_name] = list(set(data['columns'][table_name]))

            left_key = left_data['tables'][0]
            right_key = right_data['tables'][0]

            left_columns_map = {}
            left_columns_map_reverse = {}
            for i, column_name in enumerate(left_data['columns'][left_key]):
                left_columns_map[f'a{i}'] = column_name
                left_columns_map_reverse[column_name] = f'a{i}'

            right_columns_map = {}
            right_columns_map_reverse = {}
            for i, column_name in enumerate(right_data['columns'][right_key]):
                right_columns_map[f'b{i}'] = column_name
                right_columns_map_reverse[column_name] = f'b{i}'

            left_df_data = []
            for row in left_data['values']:
                row = row[left_key]
                left_df_data.append({left_columns_map_reverse[key]: value for key, value in row.items()})

            right_df_data = []
            for row in right_data['values']:
                row = row[right_key]
                right_df_data.append({right_columns_map_reverse[key]: value for key, value in row.items()})

            df_a = pd.DataFrame(left_df_data)
            df_b = pd.DataFrame(right_df_data)

            a_name = f'a{round(time.time() * 1000)}'
            b_name = f'b{round(time.time() * 1000)}'
            con = duckdb.connect(database=':memory:')
            con.register(a_name, df_a)
            con.register(b_name, df_b)
            resp_df = con.execute(f"""
                     SELECT * FROM {a_name} as ta full join {b_name} as tb
                     ON ta.{left_columns_map_reverse[('__mindsdb_row_id', '__mindsdb_row_id')]}
                      = tb.{right_columns_map_reverse[('__mindsdb_row_id', '__mindsdb_row_id')]}
                 """).fetchdf()
            con.unregister(a_name)
            con.unregister(b_name)
            con.close()
            resp_df = resp_df.where(pd.notnull(resp_df), None)
            resp_dict = resp_df.to_dict(orient='records')

            for row in resp_dict:
                new_row = {left_key: {}, right_key: {}}
                for key, value in row.items():
                    if key.startswith('a'):
                        new_row[left_key][left_columns_map[key]] = value
                    else:
                        new_row[right_key][right_columns_map[key]] = value
                data['values'].append(new_row)

            # remove all records with empty data from predictor from join result
            # otherwise there are emtpy records in the final result:
            # +------------+------------+-------+-----------+----------+
            # | time       | time       | state | pnew_case | new_case |
            # +------------+------------+-------+-----------+----------+
            # | 2020-10-21 | 2020-10-24 | CA    | 0.0       | 5945.0   |
            # | 2020-10-22 | 2020-10-23 | CA    | 0.0       | 6141.0   |
            # | 2020-10-23 | 2020-10-22 | CA    | 0.0       | 2940.0   |
            # | 2020-10-24 | 2020-10-21 | CA    | 0.0       | 3707.0   |
            # | NULL       | 2020-10-20 | NULL  | nan       | nan      |
            # | NULL       | 2020-10-19 | NULL  | nan       | nan      |
            # | NULL       | 2020-10-18 | NULL  | nan       | nan      |
            # | NULL       | 2020-10-17 | NULL  | nan       | nan      |
            # | NULL       | 2020-10-16 | NULL  | nan       | nan      |
            # +------------+------------+-------+-----------+----------+
            # 9 rows in set (2.07 sec)

            # if is_timeseries:
            #     data_values = []
            #     for row in data['values']:
            #         for key in row:
            #             if 'mindsdb' in key:
            #                 if not is_empty_prediction_row(row[key]):
            #                     data_values.append(row)
            #                     break
            #     data['values'] = data_values

        elif type(step) == FilterStep:
            raise Exception('FilterStep is not implemented')
        # elif type(step) == ApplyTimeseriesPredictorStep:
        #     raise Exception('ApplyTimeseriesPredictorStep is not implemented')
        elif type(step) == LimitOffsetStep:
            step_data = steps_data[step.dataframe.step_num]
            data = {
                'values': step_data['values'].copy(),
                'columns': step_data['columns'].copy(),
                'tables': step_data['tables'].copy()
            }
            if isinstance(step.offset, Constant) and isinstance(step.offset.value, int):
                data['values'] = data['values'][step.offset.value:]
            if isinstance(step.limit, Constant) and isinstance(step.limit.value, int):
                data['values'] = data['values'][:step.limit.value]
        elif type(step) == ProjectStep:
            step_data = steps_data[step.dataframe.step_num]
            columns_list = []
            for column_full_name in step.columns:
                table_name = None
                if type(column_full_name) == Star:
                    for table_name, table_columns_list in step_data['columns'].items():
                        for column in table_columns_list:
                            columns_list.append(
                                Column(database=table_name[0],
                                       table_name=table_name[1],
                                       table_alias=table_name[2],
                                       name=column[0],
                                       alias=column[1])
                            )
                elif type(column_full_name) == Identifier:
                    column_name_parts = column_full_name.parts
                    column_alias = None if column_full_name.alias is None else '.'.join(column_full_name.alias.parts)
                    if len(column_name_parts) > 2:
                        raise Exception(
                            f'Column name must contain no more than 2 parts. Got name: {".".join(column_full_name)}')
                    elif len(column_name_parts) == 1:
                        column_name = column_name_parts[0]

                        appropriate_table = None
                        if len(step_data['tables']) == 1:
                            appropriate_table = step_data['tables'][0]
                        else:
                            for table_name, table_columns in step_data['columns'].items():
                                if (column_name, column_name) in table_columns:
                                    if appropriate_table is not None:
                                        raise Exception('Found multiple appropriate tables for column {column_name}')
                                    else:
                                        appropriate_table = table_name
                        if appropriate_table is None:
                            # it is probably constaint
                            # FIXME https://github.com/mindsdb/mindsdb_sql/issues/133
                            # column_name = column_name.strip("'")
                            # name_or_alias = column_alias or column_name
                            # column_alias = name_or_alias
                            # for row in step_data['values']:
                            #     for table in row:
                            #         row[table][(column_name, name_or_alias)] = row[table][(column_name, column_name)]
                            # appropriate_table = step_data['tables'][0]
                            columns_list.append(
                                Column(database=appropriate_table[0],
                                       table_name=appropriate_table[1],
                                       table_alias=appropriate_table[2],
                                       name=column_alias)
                            )
                        else:
                            columns_list.append(
                                Column(database=appropriate_table[0],
                                       table_name=appropriate_table[1],
                                       table_alias=appropriate_table[2],
                                       name=column_name,
                                       alias=column_alias))  # column_name
                    elif len(column_name_parts) == 2:
                        table_name_or_alias = column_name_parts[0]
                        column_name = column_name_parts[1]

                        appropriate_table = None
                        for table_name, table_columns in step_data['columns'].items():
                            checkig_table_name_or_alias = table_name[2] or table_name[1]
                            if table_name_or_alias == checkig_table_name_or_alias:
                                for table_column_name in table_columns:
                                    if (
                                            table_column_name[1] == column_name
                                            or table_column_name[1] is None and table_column_name[0] == column_name
                                    ):
                                        break
                                else:
                                    raise Exception(f'Can not find column "{column_name}" in table "{table_name}"')
                                appropriate_table = table_name
                                break
                        if appropriate_table is None:
                            raise Exception(f'Can not find approproate table for column {column_name}')

                        columns_to_copy = None
                        for column in step_data['columns'][appropriate_table]:
                            if column[0] == column_name and (column[1] is None or column[1] == column_name):
                                columns_to_copy = column
                                break
                        else:
                            raise Exception(f'Can not find approproate column in data: {(column_name, column_alias)}')

                        for row in step_data['values']:
                            row[appropriate_table][(column_name, column_alias)] = row[appropriate_table][
                                columns_to_copy]

                        columns_list.append(
                            Column(database=appropriate_table[0],
                                   table_name=appropriate_table[1],
                                   table_alias=appropriate_table[2],
                                   name=column_name,
                                   alias=column_alias)
                        )
                    else:
                        raise Exception('Undefined column name')
                else:
                    raise Exception(f'Unexpected column name type: {column_full_name}')

            self.columns_list = columns_list
            data = step_data
        else:
            raise Exception(F'Unknown planner step: {step}')
        return data
=======
            elif type(step) == FetchDataframeStep:
                data = self._fetch_dataframe_step(step)
            elif type(step) == UnionStep:
                raise ErNotSupportedYet('Union step is not implemented')
                # TODO add union support
                # left_data = steps_data[step.left.step_num]
                # right_data = steps_data[step.right.step_num]
                # data = left_data + right_data
            elif type(step) == MapReduceStep:
                try:
                    if step.reduce != 'union':
                        raise Exception(f'Unknown MapReduceStep type: {step.reduce}')

                    step_data = steps_data[step.values.step_num]
                    vars = []
                    step_data_values = step_data['values']
                    for row in step_data_values:
                        var_group = {}
                        vars.append(var_group)
                        for row_data in row.values():
                            for name, value in row_data.items():
                                if name[0] != '__mindsdb_row_id':
                                    var_group[name[1] or name[0]] = value

                    data = {
                        'values': [],
                        'columns': {},
                        'tables': []
                    }
                    substep = step.step
                    if type(substep) == FetchDataframeStep:
                        query = substep.query
                        for var_group in vars:
                            markQueryVar(query.where)
                            for name, value in var_group.items():
                                replaceQueryVar(query.where, value, name)
                            sub_data = self._fetch_dataframe_step(substep)
                            if len(data['columns']) == 0:
                                data['columns'] = sub_data['columns']
                            if len(data['tables']) == 0:
                                data['tables'] = sub_data['tables']
                            data['values'].extend(sub_data['values'])
                            unmarkQueryVar(query.where)
                    elif type(substep) == MultipleSteps:
                        data = self._multiple_steps_reduce(substep, vars)
                    else:
                        raise Exception(f'Unknown step type: {step.step}')
                except Exception as e:
                    raise SqlApiException(f'error in map reduce step: {e}') from e
            elif type(step) == ApplyPredictorRowStep:
                try:
                    predictor = '.'.join(step.predictor.parts)
                    dn = self.datahub.get(self.mindsdb_database_name)
                    where_data = step.row_dict

                    data = dn.select(
                        table=predictor,
                        columns=None,
                        where_data=where_data,
                        integration_name=self.session.integration,
                        integration_type=self.session.integration_type
                    )

                    data = [{(key, key): value for key, value in row.items()} for row in data]

                    table_name = get_preditor_alias(step, self.database)
                    values = [{table_name: x} for x in data]
                    columns = {table_name: []}
                    if len(data) > 0:
                        row = data[0]
                        columns[table_name] = list(row.keys())
                    # TODO else

                    data = {
                        'values': values,
                        'columns': columns,
                        'tables': [table_name]
                    }
                except Exception as e:
                    raise SqlApiException(f'error in apply predictor row step: {e}') from e
            elif type(step) in (ApplyPredictorStep, ApplyTimeseriesPredictorStep):
                try:
                    dn = self.datahub.get(self.mindsdb_database_name)
                    predictor = '.'.join(step.predictor.parts)
                    where_data = []
                    for row in steps_data[step.dataframe.step_num]['values']:
                        new_row = {}
                        for table_name in row:
                            keys_intersection = set(new_row) & set(row[table_name])
                            if len(keys_intersection) > 0:
                                raise Exception(
                                    f'The predictor got two identical keys from different datasources: {keys_intersection}'
                                )
                            new_row.update(row[table_name])
                        where_data.append(new_row)

                    where_data = [{key[1]: value for key, value in row.items()} for row in where_data]

                    is_timeseries = predictor_metadata[predictor]['timeseries']
                    _mdb_make_predictions = None
                    if is_timeseries:
                        if 'LATEST' in self.query_str:
                            _mdb_make_predictions = False
                        else:
                            _mdb_make_predictions = True
                        for row in where_data:
                            if '__mdb_make_predictions' not in row:
                                row['__mdb_make_predictions'] = _mdb_make_predictions

                    for row in where_data:
                        for key in row:
                            if isinstance(row[key], datetime.date):
                                row[key] = str(row[key])

                    data = dn.select(
                        table=predictor,
                        columns=None,
                        where_data=where_data,
                        integration_name=self.session.integration,
                        integration_type=self.session.integration_type
                    )

                    # if is_timeseries:
                    #     if 'LATEST' not in self.raw:
                    #         # remove additional records from predictor results:
                    #         # first 'window_size' and last 'horizon' records
                    #         # otherwise there are many unxpected rows in prediciton result:
                    #         # ----------------------------------------------------------------------------------------
                    #         # mysql> SELECT tb.time, tb.state, tb.pnew_case, tb.new_case from
                    #         # MYSQL_LOCAL.test_data.covid AS
                    #         # ta JOIN mindsdb.covid_hor3 AS tb
                    #         # WHERE ta.state = "CA" AND ta.time BETWEEN "2020-10-19" AND "2020-10-20";
                    #         # ----------------------------------------------------------------------------------------
                    #         # +------------+-------+-----------+----------+
                    #         # | time       | state | pnew_case | new_case |
                    #         # +------------+-------+-----------+----------+
                    #         # | 2020-10-09 | CA    | 0         | 2862     |
                    #         # | 2020-10-10 | CA    | 0         | 2979     |
                    #         # | 2020-10-11 | CA    | 0         | 3075     |
                    #         # | 2020-10-12 | CA    | 0         | 3329     |
                    #         # | 2020-10-13 | CA    | 0         | 2666     |
                    #         # | 2020-10-14 | CA    | 0         | 2378     |
                    #         # | 2020-10-15 | CA    | 0         | 3449     |
                    #         # | 2020-10-16 | CA    | 0         | 3803     |
                    #         # | 2020-10-17 | CA    | 0         | 4170     |
                    #         # | 2020-10-18 | CA    | 0         | 3806     |
                    #         # | 2020-10-19 | CA    | 0         | 3286     |
                    #         # | 2020-10-20 | CA    | 0         | 3474     |
                    #         # | 2020-10-21 | CA    | 0         | 3474     |
                    #         # | 2020-10-22 | CA    | 0         | 3474     |
                    #         # +------------+-------+-----------+----------+
                    #         # 14 rows in set (2.52 sec)

                    #         window_size = predictor_metadata[predictor]['window']
                    #         horizon = predictor_metadata[predictor]['horizon']
                    #         if len(data) >= (window_size + horizon):
                    #             data = data[window_size:]
                    #             if len(data) > horizon and horizon > 1:
                    #                 data = data[:-horizon + 1]
                    data = [{(key, key): value for key, value in row.items()} for row in data]

                    table_name = get_preditor_alias(step, self.database)
                    values = [{table_name: x} for x in data]
                    columns = {table_name: []}
                    if len(data) > 0:
                        row = data[0]
                        columns[table_name] = list(row.keys())
                    # TODO else

                    data = {
                        'values': values,
                        'columns': columns,
                        'tables': [table_name]
                    }
                except Exception as e:
                    raise SqlApiException(f'error in apply predictor step: {e}') from e
            elif type(step) == JoinStep:
                try:
                    left_data = steps_data[step.left.step_num]
                    right_data = steps_data[step.right.step_num]

                    # FIXME https://github.com/mindsdb/mindsdb_sql/issues/136
                    is_timeseries = False
                    if True in [type(step) == ApplyTimeseriesPredictorStep for step in plan.steps]:
                        right_data = steps_data[step.left.step_num]
                        left_data = steps_data[step.right.step_num]
                        is_timeseries = True

                    if step.query.condition is not None:
                        raise Exception('At this moment supported only JOIN without condition')
                    if step.query.join_type.upper() not in ('LEFT JOIN', 'JOIN'):
                        raise Exception('At this moment supported only JOIN and LEFT JOIN')
                    if (
                        len(left_data['tables']) != 1 or len(right_data['tables']) != 1
                        or left_data['tables'][0] == right_data['tables'][0]
                    ):
                        raise Exception('At this moment supported only JOIN of two different tables')

                    data = {
                        'values': [],
                        'columns': {},
                        'tables': list(set(left_data['tables'] + right_data['tables']))
                    }

                    for data_part in [left_data, right_data]:
                        for table_name in data_part['columns']:
                            if table_name not in data['columns']:
                                data['columns'][table_name] = data_part['columns'][table_name]
                            else:
                                data['columns'][table_name].extend(data_part['columns'][table_name])
                    for table_name in data['columns']:
                        data['columns'][table_name] = list(set(data['columns'][table_name]))

                    left_key = left_data['tables'][0]
                    right_key = right_data['tables'][0]

                    left_columns_map = {}
                    left_columns_map_reverse = {}
                    for i, column_name in enumerate(left_data['columns'][left_key]):
                        left_columns_map[f'a{i}'] = column_name
                        left_columns_map_reverse[column_name] = f'a{i}'

                    right_columns_map = {}
                    right_columns_map_reverse = {}
                    for i, column_name in enumerate(right_data['columns'][right_key]):
                        right_columns_map[f'b{i}'] = column_name
                        right_columns_map_reverse[column_name] = f'b{i}'

                    left_df_data = []
                    for row in left_data['values']:
                        row = row[left_key]
                        left_df_data.append({left_columns_map_reverse[key]: value for key, value in row.items()})

                    right_df_data = []
                    for row in right_data['values']:
                        row = row[right_key]
                        right_df_data.append({right_columns_map_reverse[key]: value for key, value in row.items()})

                    df_a = pd.DataFrame(left_df_data)
                    df_b = pd.DataFrame(right_df_data)

                    a_name = f'a{round(time.time()*1000)}'
                    b_name = f'b{round(time.time()*1000)}'
                    con = duckdb.connect(database=':memory:')
                    con.register(a_name, df_a)
                    con.register(b_name, df_b)
                    resp_df = con.execute(f"""
                        SELECT * FROM {a_name} as ta full join {b_name} as tb
                        ON ta.{left_columns_map_reverse[('__mindsdb_row_id', '__mindsdb_row_id')]}
                         = tb.{right_columns_map_reverse[('__mindsdb_row_id', '__mindsdb_row_id')]}
                    """).fetchdf()
                    con.unregister(a_name)
                    con.unregister(b_name)
                    con.close()
                    resp_df = resp_df.where(pd.notnull(resp_df), None)
                    resp_dict = resp_df.to_dict(orient='records')

                    for row in resp_dict:
                        new_row = {left_key: {}, right_key: {}}
                        for key, value in row.items():
                            if key.startswith('a'):
                                new_row[left_key][left_columns_map[key]] = value
                            else:
                                new_row[right_key][right_columns_map[key]] = value
                        data['values'].append(new_row)

                    # remove all records with empty data from predictor from join result
                    # otherwise there are emtpy records in the final result:
                    # +------------+------------+-------+-----------+----------+
                    # | time       | time       | state | pnew_case | new_case |
                    # +------------+------------+-------+-----------+----------+
                    # | 2020-10-21 | 2020-10-24 | CA    | 0.0       | 5945.0   |
                    # | 2020-10-22 | 2020-10-23 | CA    | 0.0       | 6141.0   |
                    # | 2020-10-23 | 2020-10-22 | CA    | 0.0       | 2940.0   |
                    # | 2020-10-24 | 2020-10-21 | CA    | 0.0       | 3707.0   |
                    # | NULL       | 2020-10-20 | NULL  | nan       | nan      |
                    # | NULL       | 2020-10-19 | NULL  | nan       | nan      |
                    # | NULL       | 2020-10-18 | NULL  | nan       | nan      |
                    # | NULL       | 2020-10-17 | NULL  | nan       | nan      |
                    # | NULL       | 2020-10-16 | NULL  | nan       | nan      |
                    # +------------+------------+-------+-----------+----------+
                    # 9 rows in set (2.07 sec)

                    # if is_timeseries:
                    #     data_values = []
                    #     for row in data['values']:
                    #         for key in row:
                    #             if 'mindsdb' in key:
                    #                 if not is_empty_prediction_row(row[key]):
                    #                     data_values.append(row)
                    #                     break
                    #     data['values'] = data_values
                except Exception as e:
                    raise SqlApiException(f'error in join step: {e}') from e

            elif type(step) == FilterStep:
                raise ErNotSupportedYet('FilterStep is not implemented')
            # elif type(step) == ApplyTimeseriesPredictorStep:
            #     raise Exception('ApplyTimeseriesPredictorStep is not implemented')
            elif type(step) == LimitOffsetStep:
                try:
                    step_data = steps_data[step.dataframe.step_num]
                    data = {
                        'values': step_data['values'].copy(),
                        'columns': step_data['columns'].copy(),
                        'tables': step_data['tables'].copy()
                    }
                    if isinstance(step.offset, Constant) and isinstance(step.offset.value, int):
                        data['values'] = data['values'][step.offset.value:]
                    if isinstance(step.limit, Constant) and isinstance(step.limit.value, int):
                        data['values'] = data['values'][:step.limit.value]
                except Exception as e:
                    raise SqlApiException(f'error in limit offset step: {e}') from e
            elif type(step) == ProjectStep:
                try:
                    step_data = steps_data[step.dataframe.step_num]
                    columns_list = []
                    for column_identifier in step.columns:
                        table_name = None
                        if type(column_identifier) == Star:
                            for table_name, table_columns_list in step_data['columns'].items():
                                for column in table_columns_list:
                                    columns_list.append(table_name + column)
                        elif type(column_identifier) == Identifier:
                            column_name_parts = column_identifier.parts
                            column_alias = None if column_identifier.alias is None else '.'.join(column_identifier.alias.parts)
                            if len(column_name_parts) > 2:
                                raise Exception(f'Column name must contain no more than 2 parts. Got name: {column_identifier}')
                            elif len(column_name_parts) == 1:
                                column_name = column_name_parts[0]

                                appropriate_table = None
                                if len(step_data['tables']) == 1:
                                    appropriate_table = step_data['tables'][0]
                                else:
                                    for table_name, table_columns in step_data['columns'].items():
                                        table_column_names_list = [x[1] or x[0] for x in table_columns]
                                        column_exists = get_column_in_case(table_column_names_list, column_name)
                                        if column_exists:
                                            if appropriate_table is not None:
                                                raise Exception('Found multiple appropriate tables for column {column_name}')
                                            else:
                                                appropriate_table = table_name
                                if appropriate_table is None:
                                    # it is probably constaint
                                    # FIXME https://github.com/mindsdb/mindsdb_sql/issues/133
                                    # column_name = column_name.strip("'")
                                    # name_or_alias = column_alias or column_name
                                    # column_alias = name_or_alias
                                    # for row in step_data['values']:
                                    #     for table in row:
                                    #         row[table][(column_name, name_or_alias)] = row[table][(column_name, column_name)]
                                    # appropriate_table = step_data['tables'][0]
                                    columns_list.append(appropriate_table + (column_alias, column_alias))
                                else:
                                    columns_list.append(appropriate_table + (column_name, column_alias or column_name))  # column_name
                            elif len(column_name_parts) == 2:
                                table_name_or_alias = column_name_parts[0]
                                column_name = column_name_parts[1]

                                appropriate_table = None
                                for table_name, table_columns in step_data['columns'].items():
                                    table_column_names_list = [x[1] or x[0] for x in table_columns]
                                    checkig_table_name_or_alias = table_name[2] or table_name[1]
                                    if table_name_or_alias.lower() == checkig_table_name_or_alias.lower():
                                        column_exists = get_column_in_case(table_column_names_list, column_name)
                                        if column_exists:
                                            appropriate_table = table_name
                                            break
                                        else:
                                            raise Exception(f'Can not find column "{column_name}" in table "{table_name}"')
                                if appropriate_table is None:
                                    raise Exception(f'Can not find approproate table for column {column_name}')

                                columns_to_copy = None
                                table_column_names_list = [x[1] or x[0] for x in table_columns]
                                checking_name = get_column_in_case(table_column_names_list, column_name)
                                for column in step_data['columns'][appropriate_table]:
                                    if column[0] == checking_name and (column[1] is None or column[1] == checking_name):
                                        columns_to_copy = column
                                        break
                                else:
                                    raise Exception(f'Can not find approproate column in data: {(column_name, column_alias)}')

                                for row in step_data['values']:
                                    row[appropriate_table][(column_name, column_alias)] = row[appropriate_table][columns_to_copy]

                                columns_list.append(appropriate_table + (column_name, column_alias))
                            else:
                                raise Exception('Undefined column name')
                        else:
                            raise Exception(f'Unexpected column name type: {column_identifier}')

                    self.columns_list = columns_list
                    data = step_data
                except Exception as e:
                    raise SqlApiException(f'error on project step:{e} ') from e
            else:
                raise SqlApiException(F'Unknown planner step: {step}')
            steps_data.append(data)


        try:
            if self.outer_query is not None:
                data = []
                # +++
                result = []
                for row in steps_data[-1]:
                    data_row = {}
                    for column_record in self.columns_list:
                        table_name = column_record[:3]
                        column_name = column_record[3]
                        data_row[column_record[4] or column_record[3]] = row[table_name][column_name]
                    result.append(data_row)
                # ---
                data = self._make_list_result_view(result)
                df = pd.DataFrame(data)
                result = query_df(df, self.outer_query)

                try:
                    self.columns_list = [
                        ('', '', '', x, x) for x in result.columns
                    ]
                except Exception:
                    self.columns_list = [
                        ('', '', '', result.name, result.name)
                    ]

                # +++ make list result view
                new_result = []
                for row in result.to_dict(orient='records'):
                    data_row = []
                    for column_record in self.columns_list:
                        column_name = column_record[4] or column_record[3]
                        data_row.append(row.get(column_name))
                    new_result.append(data_row)
                result = new_result
                # ---

                self.fetched_data = result
            else:
                self.fetched_data = steps_data[-1]
        except Exception as e:
            raise SqlApiException("error in preparing result quiery step") from e

        try:
            if hasattr(self, 'columns_list') is False:
                self.columns_list = []
                for row in self.fetched_data:
                    for table_key in row:
                        for column_name in row[table_key]:
                            if (table_key + (column_name, column_name)) not in self.columns_list:
                                self.columns_list.append((table_key + (column_name, column_name)))

            # if there was no 'ProjectStep', then get columns list from last step:
            if self.columns_list is None:
                self.columns_list = []
                for table_name in self.fetched_data['columns']:
                    self.columns_list.extend([
                        table_name + column for column in self.fetched_data['columns'][table_name]
                    ])

            self.columns_list = [x for x in self.columns_list if x[3] != '__mindsdb_row_id']
        except Exception as e:
            raise SqlApiException("error in column list step") from e
>>>>>>> 7b722336

    def _apply_where_filter(self, row, where):
        if isinstance(where, Identifier):
            return row[where.value]
        elif isinstance(where, Constant):
            return where.value
        elif not isinstance(where, (UnaryOperation, BinaryOperation)):
            SqlApiException(f'Unknown operation type: {where}')

        op_fn = operator_map.get(where.op)
        if op_fn is None:
            raise SqlApiException(f'unknown operator {where.op}')

        args = [self._apply_where_filter(row, arg) for arg in where.args]
        result = op_fn(*args)
        return result

    def _make_list_result_view(self, data):
        if self.outer_query is not None:
            return data['values']
        result = []
        for row in data['values']:
            data_row = []
            for column_record in self.columns_list:
                table_name = (column_record.database, column_record.table_name, column_record.table_alias)
                column_name = (column_record.name, column_record.alias)
                if not table_name in row:
                    # try without alias
                    table_name = (table_name[0], table_name[1], None)

                data_row.append(row[table_name][column_name])
            result.append(data_row)
        return result

    def _make_dict_result_view(self, data):
        result = []
        for row in data['values']:
            data_row = {}
            for table_name in row:
                data_row.update(row[table_name])
            result.append(data_row)
        return result

    @property
    def columns(self):
        return self.to_mysql_columns(self.columns_list)

    def to_mysql_columns(self, columns_list):
        result = []
        for column_record in columns_list:
            try:
                field_type = self.model_types.get(column_record.name)
            except Exception:
                field_type = column_record.type

            column_type = TYPES.MYSQL_TYPE_VAR_STRING
            if field_type == dtype.date:
                column_type = TYPES.MYSQL_TYPE_DATE
            elif field_type == dtype.datetime:
                column_type = TYPES.MYSQL_TYPE_DATETIME
            elif field_type == dtype.float:
                column_type = TYPES.MYSQL_TYPE_DOUBLE
            elif field_type == dtype.integer:
                column_type = TYPES.MYSQL_TYPE_LONG

            result.append({
                'database': column_record.database or self.database,
                #  TODO add 'original_table'
                'table_name': column_record.table_name,
                'name': column_record.name,
                'alias': column_record.alias or column_record.name,
                # NOTE all work with text-type, but if/when wanted change types to real,
                # it will need to check all types casts in BinaryResultsetRowPacket
                'type': column_type
            })
        return result<|MERGE_RESOLUTION|>--- conflicted
+++ resolved
@@ -48,11 +48,8 @@
     UnionStep,
     JoinStep
 )
-<<<<<<< HEAD
+from mindsdb_sql.render.sqlalchemy_render import SqlalchemyRender
 from mindsdb_sql.planner import query_planner, utils as planner_utils
-=======
-from mindsdb_sql.render.sqlalchemy_render import SqlalchemyRender
->>>>>>> 7b722336
 
 from mindsdb.api.mysql.mysql_proxy.classes.com_operators import operator_map
 from mindsdb.api.mysql.mysql_proxy.libs.constants.mysql import TYPES, ERR
@@ -73,6 +70,8 @@
     ErNonInsertableTable,
     ErNotSupportedYet,
 )
+
+
 
 superset_subquery = re.compile(r'from[\s\n]*(\(.*\))[\s\n]*as[\s\n]*virtual_table', flags=re.IGNORECASE | re.MULTILINE | re.S)
 
@@ -113,12 +112,8 @@
     elif isinstance(stmt, Delete):
         from_stmt = stmt.table
     else:
-<<<<<<< HEAD
-        # raise Exception(f'Unknown type of identifier: {stmt}')
+        # raise SqlApiException(f'Unknown type of identifier: {stmt}')
         return []
-=======
-        raise SqlApiException(f'Unknown type of identifier: {stmt}')
->>>>>>> 7b722336
 
     result = []
     if isinstance(from_stmt, Identifier):
@@ -150,7 +145,6 @@
     elif isinstance(where, Constant):
         if where.is_var is True:
             where.value = where.var_name
-
 
 def replaceQueryVar(where, var_value, var_name):
     if isinstance(where, BinaryOperation):
@@ -215,7 +209,7 @@
         self.mindsdb_database_name = 'mindsdb'
 
         if isinstance(sql, str):
-            # +++ workaround for subqueries in superset
+        # +++ workaround for subqueries in superset
             if 'as virtual_table' in sql.lower():
                 subquery = re.findall(superset_subquery, sql)
                 if isinstance(subquery, list) and len(subquery) == 1:
@@ -230,22 +224,17 @@
             renderer = SqlalchemyRender('mysql')
             self.query_str = renderer.get_string(self.query_ast, with_failback=True)
 
-<<<<<<< HEAD
         self.raw = sql
         self.query = None
         self.planner = None
         self.parameters = []
         self.fetched_data = None
         self.model_types = {}
-        self._parse_query(sql)
+        self._process_query(sql)
         if execute:
             self.prepare_query(prepare=False)
             self.execute_query()
 
-=======
-        self.model_types = {}
-        self._process_query(sql)
->>>>>>> 7b722336
 
     def fetch(self, datahub, view='list'):
         data = self.fetched_data
@@ -324,101 +313,15 @@
 
         return data
 
-<<<<<<< HEAD
-    def _parse_query(self, sql):
+    def _process_query(self, sql):
         self.query = parse_sql(sql, dialect='mindsdb')
-=======
-    def _process_query(self, sql):
-        query_ast = self.query_ast
-
-        # is it query to 'predictors'?
-        if (
-            isinstance(query_ast.from_table, Identifier)
-            and query_ast.from_table.parts[-1].lower() == 'predictors'
-            and (
-                self.database == 'mindsdb'
-                or query_ast.from_table.parts[0].lower() == 'mindsdb'
-            )
-        ):
-
-            dn = self.datahub.get(self.mindsdb_database_name)
-            data, columns = dn.get_predictors(query_ast)
-            table_name = ('mindsdb', 'predictors', 'predictors')
-            data = [{(key, key): value for key, value in row.items()} for row in data]
-            data = [{table_name: x} for x in data]
-            self.columns_list = [
-                (table_name + (column_name, column_name))
-                for column_name in columns
-            ]
-
-            columns = [(column_name, column_name) for column_name in columns]
-
-            self.fetched_data = {
-                'values': data,
-                'columns': {table_name: columns},
-                'tables': [table_name]
-            }
-            return
-
-        # is it query to 'commands'?
-        if (
-            isinstance(query_ast.from_table, Identifier)
-            and query_ast.from_table.parts[-1].lower() == 'commands'
-            and (
-                self.database == 'mindsdb'
-                or query_ast.from_table.parts[0].lower() == 'mindsdb'
-            )
-        ):
-
-            self.fetched_data = {
-                'values': [],
-                'columns': {('mindsdb', 'commands', 'commands'): [('command', 'command')]},
-                'tables': [('mindsdb', 'commands', 'commands')]
-            }
-            self.columns_list = [('mindsdb', 'commands', 'commands', 'command', 'command')]
-            return
-
-        # is it query to 'datasources'?
-        if (
-            isinstance(query_ast.from_table, Identifier)
-            and query_ast.from_table.parts[-1].lower() == 'datasources'
-            and (
-                self.database == 'mindsdb'
-                or query_ast.from_table.parts[0].lower() == 'mindsdb'
-            )
-        ):
-
-            dn = self.datahub.get(self.mindsdb_database_name)
-            data, columns = dn.get_datasources(query_ast)
-            table_name = ('mindsdb', 'datasources', 'datasources')
-            data = [{(key, key): value for key, value in row.items()} for row in data]
-            data = [{table_name: x} for x in data]
-
-            self.columns_list = [
-                (table_name + (column_name, column_name))
-                for column_name in columns
-            ]
-
-            columns = [(column_name, column_name) for column_name in columns]
-
-            self.fetched_data = {
-                'values': data,
-                'columns': {table_name: columns},
-                'tables': [table_name]
-            }
-            return
->>>>>>> 7b722336
 
         integrations_names = self.datahub.get_datasources_names()
         integrations_names.append('information_schema')
         integrations_names.append('files')
         integrations_names.append('views')
 
-<<<<<<< HEAD
         all_tables = get_all_tables(self.query)
-=======
-        all_tables = get_all_tables(query_ast)
->>>>>>> 7b722336
 
         predictor_metadata = {}
         predictors = db.session.query(db.Predictor).filter_by(company_id=self.session.company_id)
@@ -446,13 +349,8 @@
                             }
                         self.model_types.update(p.data.get('dtypes', {}))
 
-<<<<<<< HEAD
         self.planner = query_planner.QueryPlanner(
             self.query,
-=======
-        plan = plan_query(
-            query_ast,
->>>>>>> 7b722336
             integrations=integrations_names,
             predictor_namespace=self.mindsdb_database_name,
             predictor_metadata=predictor_metadata,
@@ -497,7 +395,6 @@
                     'columns': {table_name: columns},
                     'tables': [table_name]
                 }
-<<<<<<< HEAD
                 return
 
             # is it query to 'commands'?
@@ -605,82 +502,88 @@
         if len(steps_data) == 0:
             return
 
-        if self.outer_query is not None:
-            data = []
-            # +++
-            # ???
-            result = []
-            for row in steps_data[-1]:
-                data_row = {}
-                for column_record in self.columns_list:
-                    table_name = (column_record.database, column_record.table_name, column_record.table_alias)
-                    column_name = column_record.name
-                    data_row[column_record.alias or column_record.name] = row[table_name][column_name]
-                result.append(data_row)
-            # ---
-            data = self._make_list_result_view(result)
-            df = pd.DataFrame(data)
-            result = query_df(df, self.outer_query)
-
-            try:
-                self.columns_list = [
-                    Column(database='',
-                           table_name='',
-                           name=x)
-                    for x in result.columns
-                ]
-            except Exception:
-                self.columns_list = [
-                    Column(database='',
-                           table_name='',
-                           name=result.name)
-                ]
-
-            # +++ make list result view
-            new_result = []
-            for row in result.to_dict(orient='records'):
-                data_row = []
-                for column_record in self.columns_list:
-                    column_name = column_record.alias or column_record.name
-                    data_row.append(row.get(column_name))
-                new_result.append(data_row)
-            result = new_result
-            # ---
-
-            self.fetched_data = result
-        else:
-            self.fetched_data = steps_data[-1]
-
-        if hasattr(self, 'columns_list') is False:
-            self.columns_list = []
-            keys = []
-            for row in self.fetched_data:
-                for table_key in row:
-                    for column_name in row[table_key]:
-                        key = (table_key + (column_name, column_name))
-                        if key not in keys:
-                            keys.append(key)
-                            self.columns_list.append(
-                                Column(database=table_key[0],
-                                       table_name=table_key[1],
-                                       table_alias=table_key[2],
-                                       name=column_name)
-                            )
-
-        # if there was no 'ProjectStep', then get columns list from last step:
-        if self.columns_list is None:
-            self.columns_list = []
-            for table_name in self.fetched_data['columns']:
-                self.columns_list.extend([
-                    Column(database=table_name[0],
-                           table_name=table_name[1],
-                           table_alias=table_name[2],
-                           name=column[0],
-                           alias=column[1])
-                    for column in self.fetched_data['columns'][table_name]
-                ])
-
-        self.columns_list = [x for x in self.columns_list if x.name != '__mindsdb_row_id']
+        try:
+            if self.outer_query is not None:
+                data = []
+                # +++
+                # ???
+                result = []
+                for row in steps_data[-1]:
+                    data_row = {}
+                    for column_record in self.columns_list:
+                        table_name = (column_record.database, column_record.table_name, column_record.table_alias)
+                        column_name = column_record.name
+                        data_row[column_record.alias or column_record.name] = row[table_name][column_name]
+                    result.append(data_row)
+                # ---
+                data = self._make_list_result_view(result)
+                df = pd.DataFrame(data)
+                result = query_df(df, self.outer_query)
+
+                try:
+                    self.columns_list = [
+                        Column(database='',
+                               table_name='',
+                               name=x)
+                        for x in result.columns
+                    ]
+                except Exception:
+                    self.columns_list = [
+                        Column(database='',
+                               table_name='',
+                               name=result.name)
+                    ]
+
+                # +++ make list result view
+                new_result = []
+                for row in result.to_dict(orient='records'):
+                    data_row = []
+                    for column_record in self.columns_list:
+                        column_name = column_record.alias or column_record.name
+                        data_row.append(row.get(column_name))
+                    new_result.append(data_row)
+                result = new_result
+                # ---
+
+                self.fetched_data = result
+            else:
+                self.fetched_data = steps_data[-1]
+        except Exception as e:
+            raise SqlApiException("error in preparing result quiery step") from e
+
+        try:
+            if hasattr(self, 'columns_list') is False:
+                self.columns_list = []
+                keys = []
+                for row in self.fetched_data:
+                    for table_key in row:
+                        for column_name in row[table_key]:
+                            key = (table_key + (column_name, column_name))
+                            if key not in keys:
+                                keys.append(key)
+                                self.columns_list.append(
+                                    Column(database=table_key[0],
+                                           table_name=table_key[1],
+                                           table_alias=table_key[2],
+                                           name=column_name)
+                                )
+
+            # if there was no 'ProjectStep', then get columns list from last step:
+            if self.columns_list is None:
+                self.columns_list = []
+                for table_name in self.fetched_data['columns']:
+                    self.columns_list.extend([
+                        Column(database=table_name[0],
+                               table_name=table_name[1],
+                               table_alias=table_name[2],
+                               name=column[0],
+                               alias=column[1])
+                        for column in self.fetched_data['columns'][table_name]
+                    ])
+
+            self.columns_list = [x for x in self.columns_list if x.name != '__mindsdb_row_id']
+        except Exception as e:
+            raise SqlApiException("error in column list step") from e
 
     def execute_step(self, step, steps_data):
         if type(step) == GetPredictorColumns:
@@ -719,875 +622,434 @@
                 },
                 'tables': [table_alias]
             }
-
         elif type(step) == FetchDataframeStep:
             data = self._fetch_dataframe_step(step)
         elif type(step) == UnionStep:
-            raise Exception('Union step is not implemented')
+            raise ErNotSupportedYet('Union step is not implemented')
             # TODO add union support
             # left_data = steps_data[step.left.step_num]
             # right_data = steps_data[step.right.step_num]
             # data = left_data + right_data
         elif type(step) == MapReduceStep:
-            if step.reduce != 'union':
-                raise Exception(f'Unknown MapReduceStep type: {step.reduce}')
-
-            step_data = steps_data[step.values.step_num]
-            vars = {}
-            step_data_values = step_data['values']
-            for row in step_data_values:
-                for row_data in row.values():
-                    for name, value in row_data.items():
-                        if name[0] != '__mindsdb_row_id':
-                            vars[name[1] or name[0]] = value
-
-            data = {
-                'values': [],
-                'columns': {},
-                'tables': []
-            }
-            substep = step.step
-            if type(substep) == FetchDataframeStep:
-                query = substep.query
-                markQueryVar(query.where)
-                for name, value in vars.items():
-                    replaceQueryVar(query.where, value, name)
-                    sub_data = self._fetch_dataframe_step(substep)
-                    if len(data['columns']) == 0:
-                        data['columns'] = sub_data['columns']
-                    if len(data['tables']) == 0:
-                        data['tables'] = sub_data['tables']
-                    data['values'].extend(sub_data['values'])
-            elif type(substep) == MultipleSteps:
-                data = self._multiple_steps_reduce(substep, vars)
-            else:
-                raise Exception(f'Unknown step type: {step.step}')
+            try:
+                if step.reduce != 'union':
+                    raise Exception(f'Unknown MapReduceStep type: {step.reduce}')
+
+                step_data = steps_data[step.values.step_num]
+                vars = []
+                step_data_values = step_data['values']
+                for row in step_data_values:
+                    var_group = {}
+                    vars.append(var_group)
+                    for row_data in row.values():
+                        for name, value in row_data.items():
+                            if name[0] != '__mindsdb_row_id':
+                                var_group[name[1] or name[0]] = value
+
+                data = {
+                    'values': [],
+                    'columns': {},
+                    'tables': []
+                }
+                substep = step.step
+                if type(substep) == FetchDataframeStep:
+                    query = substep.query
+                    for var_group in vars:
+                        markQueryVar(query.where)
+                        for name, value in var_group.items():
+                            replaceQueryVar(query.where, value, name)
+                        sub_data = self._fetch_dataframe_step(substep)
+                        if len(data['columns']) == 0:
+                            data['columns'] = sub_data['columns']
+                        if len(data['tables']) == 0:
+                            data['tables'] = sub_data['tables']
+                        data['values'].extend(sub_data['values'])
+                        unmarkQueryVar(query.where)
+                elif type(substep) == MultipleSteps:
+                    data = self._multiple_steps_reduce(substep, vars)
+                else:
+                    raise Exception(f'Unknown step type: {step.step}')
+            except Exception as e:
+                raise SqlApiException(f'error in map reduce step: {e}') from e
         elif type(step) == ApplyPredictorRowStep:
-            predictor = '.'.join(step.predictor.parts)
-            dn = self.datahub.get(self.mindsdb_database_name)
-            where_data = step.row_dict
-
-            data = dn.select(
-                table=predictor,
-                columns=None,
-                where_data=where_data,
-                integration_name=self.session.integration,
-                integration_type=self.session.integration_type
-            )
-
-            data = [{(key, key): value for key, value in row.items()} for row in data]
-
-            table_name = get_preditor_alias(step, self.database)
-            values = [{table_name: x} for x in data]
-            columns = {table_name: []}
-            if len(data) > 0:
-                row = data[0]
-                columns[table_name] = list(row.keys())
-            # TODO else
-
-            data = {
-                'values': values,
-                'columns': columns,
-                'tables': [table_name]
-            }
-        elif type(step) == ApplyPredictorStep or type(step) == ApplyTimeseriesPredictorStep:
-            dn = self.datahub.get(self.mindsdb_database_name)
-            predictor = '.'.join(step.predictor.parts)
-            where_data = []
-            for row in steps_data[step.dataframe.step_num]['values']:
-                new_row = {}
-                for table_name in row:
-                    keys_intersection = set(new_row) & set(row[table_name])
-                    if len(keys_intersection) > 0:
-                        raise Exception(
-                            f'The predictor got two identical keys from different datasources: {keys_intersection}'
-                        )
-                    new_row.update(row[table_name])
-                where_data.append(new_row)
-
-            where_data = [{key[1]: value for key, value in row.items()} for row in where_data]
-
-            is_timeseries = self.planner.predictor_metadata[predictor]['timeseries']
-            _mdb_make_predictions = None
-            if is_timeseries:
-                if 'LATEST' in self.raw:
-                    _mdb_make_predictions = False
-                else:
-                    _mdb_make_predictions = True
+            try:
+                predictor = '.'.join(step.predictor.parts)
+                dn = self.datahub.get(self.mindsdb_database_name)
+                where_data = step.row_dict
+
+                data = dn.select(
+                    table=predictor,
+                    columns=None,
+                    where_data=where_data,
+                    integration_name=self.session.integration,
+                    integration_type=self.session.integration_type
+                )
+
+                data = [{(key, key): value for key, value in row.items()} for row in data]
+
+                table_name = get_preditor_alias(step, self.database)
+                values = [{table_name: x} for x in data]
+                columns = {table_name: []}
+                if len(data) > 0:
+                    row = data[0]
+                    columns[table_name] = list(row.keys())
+                # TODO else
+
+                data = {
+                    'values': values,
+                    'columns': columns,
+                    'tables': [table_name]
+                }
+            except Exception as e:
+                raise SqlApiException(f'error in apply predictor row step: {e}') from e
+        elif type(step) in (ApplyPredictorStep, ApplyTimeseriesPredictorStep):
+            try:
+                dn = self.datahub.get(self.mindsdb_database_name)
+                predictor = '.'.join(step.predictor.parts)
+                where_data = []
+                for row in steps_data[step.dataframe.step_num]['values']:
+                    new_row = {}
+                    for table_name in row:
+                        keys_intersection = set(new_row) & set(row[table_name])
+                        if len(keys_intersection) > 0:
+                            raise Exception(
+                                f'The predictor got two identical keys from different datasources: {keys_intersection}'
+                            )
+                        new_row.update(row[table_name])
+                    where_data.append(new_row)
+
+                where_data = [{key[1]: value for key, value in row.items()} for row in where_data]
+
+                is_timeseries = self.planner.predictor_metadata[predictor]['timeseries']
+                _mdb_make_predictions = None
+                if is_timeseries:
+                    if 'LATEST' in self.query_str:
+                        _mdb_make_predictions = False
+                    else:
+                        _mdb_make_predictions = True
+                    for row in where_data:
+                        if '__mdb_make_predictions' not in row:
+                            row['__mdb_make_predictions'] = _mdb_make_predictions
+
                 for row in where_data:
-                    if '__mdb_make_predictions' not in row:
-                        row['__mdb_make_predictions'] = _mdb_make_predictions
-
-            for row in where_data:
-                for key in row:
-                    if isinstance(row[key], datetime.date):
-                        row[key] = str(row[key])
-
-            data = dn.select(
-                table=predictor,
-                columns=None,
-                where_data=where_data,
-                integration_name=self.session.integration,
-                integration_type=self.session.integration_type
-            )
-
-            # if is_timeseries:
-            #     if 'LATEST' not in self.raw:
-            #         # remove additional records from predictor results:
-            #         # first 'window_size' and last 'horizon' records
-            #         # otherwise there are many unxpected rows in prediciton result:
-            #         # ----------------------------------------------------------------------------------------
-            #         # mysql> SELECT tb.time, tb.state, tb.pnew_case, tb.new_case from
-            #         # MYSQL_LOCAL.test_data.covid AS
-            #         # ta JOIN mindsdb.covid_hor3 AS tb
-            #         # WHERE ta.state = "CA" AND ta.time BETWEEN "2020-10-19" AND "2020-10-20";
-            #         # ----------------------------------------------------------------------------------------
-            #         # +------------+-------+-----------+----------+
-            #         # | time       | state | pnew_case | new_case |
-            #         # +------------+-------+-----------+----------+
-            #         # | 2020-10-09 | CA    | 0         | 2862     |
-            #         # | 2020-10-10 | CA    | 0         | 2979     |
-            #         # | 2020-10-11 | CA    | 0         | 3075     |
-            #         # | 2020-10-12 | CA    | 0         | 3329     |
-            #         # | 2020-10-13 | CA    | 0         | 2666     |
-            #         # | 2020-10-14 | CA    | 0         | 2378     |
-            #         # | 2020-10-15 | CA    | 0         | 3449     |
-            #         # | 2020-10-16 | CA    | 0         | 3803     |
-            #         # | 2020-10-17 | CA    | 0         | 4170     |
-            #         # | 2020-10-18 | CA    | 0         | 3806     |
-            #         # | 2020-10-19 | CA    | 0         | 3286     |
-            #         # | 2020-10-20 | CA    | 0         | 3474     |
-            #         # | 2020-10-21 | CA    | 0         | 3474     |
-            #         # | 2020-10-22 | CA    | 0         | 3474     |
-            #         # +------------+-------+-----------+----------+
-            #         # 14 rows in set (2.52 sec)
-
-            #         window_size = predictor_metadata[predictor]['window']
-            #         horizon = predictor_metadata[predictor]['horizon']
-            #         if len(data) >= (window_size + horizon):
-            #             data = data[window_size:]
-            #             if len(data) > horizon and horizon > 1:
-            #                 data = data[:-horizon + 1]
-            data = [{(key, key): value for key, value in row.items()} for row in data]
-
-            table_name = get_preditor_alias(step, self.database)
-            values = [{table_name: x} for x in data]
-            columns = {table_name: []}
-            if len(data) > 0:
-                row = data[0]
-                columns[table_name] = list(row.keys())
-            # TODO else
-
-            data = {
-                'values': values,
-                'columns': columns,
-                'tables': [table_name]
-            }
+                    for key in row:
+                        if isinstance(row[key], datetime.date):
+                            row[key] = str(row[key])
+
+                data = dn.select(
+                    table=predictor,
+                    columns=None,
+                    where_data=where_data,
+                    integration_name=self.session.integration,
+                    integration_type=self.session.integration_type
+                )
+
+                # if is_timeseries:
+                #     if 'LATEST' not in self.raw:
+                #         # remove additional records from predictor results:
+                #         # first 'window_size' and last 'horizon' records
+                #         # otherwise there are many unxpected rows in prediciton result:
+                #         # ----------------------------------------------------------------------------------------
+                #         # mysql> SELECT tb.time, tb.state, tb.pnew_case, tb.new_case from
+                #         # MYSQL_LOCAL.test_data.covid AS
+                #         # ta JOIN mindsdb.covid_hor3 AS tb
+                #         # WHERE ta.state = "CA" AND ta.time BETWEEN "2020-10-19" AND "2020-10-20";
+                #         # ----------------------------------------------------------------------------------------
+                #         # +------------+-------+-----------+----------+
+                #         # | time       | state | pnew_case | new_case |
+                #         # +------------+-------+-----------+----------+
+                #         # | 2020-10-09 | CA    | 0         | 2862     |
+                #         # | 2020-10-10 | CA    | 0         | 2979     |
+                #         # | 2020-10-11 | CA    | 0         | 3075     |
+                #         # | 2020-10-12 | CA    | 0         | 3329     |
+                #         # | 2020-10-13 | CA    | 0         | 2666     |
+                #         # | 2020-10-14 | CA    | 0         | 2378     |
+                #         # | 2020-10-15 | CA    | 0         | 3449     |
+                #         # | 2020-10-16 | CA    | 0         | 3803     |
+                #         # | 2020-10-17 | CA    | 0         | 4170     |
+                #         # | 2020-10-18 | CA    | 0         | 3806     |
+                #         # | 2020-10-19 | CA    | 0         | 3286     |
+                #         # | 2020-10-20 | CA    | 0         | 3474     |
+                #         # | 2020-10-21 | CA    | 0         | 3474     |
+                #         # | 2020-10-22 | CA    | 0         | 3474     |
+                #         # +------------+-------+-----------+----------+
+                #         # 14 rows in set (2.52 sec)
+
+                #         window_size = predictor_metadata[predictor]['window']
+                #         horizon = predictor_metadata[predictor]['horizon']
+                #         if len(data) >= (window_size + horizon):
+                #             data = data[window_size:]
+                #             if len(data) > horizon and horizon > 1:
+                #                 data = data[:-horizon + 1]
+                data = [{(key, key): value for key, value in row.items()} for row in data]
+
+                table_name = get_preditor_alias(step, self.database)
+                values = [{table_name: x} for x in data]
+                columns = {table_name: []}
+                if len(data) > 0:
+                    row = data[0]
+                    columns[table_name] = list(row.keys())
+                # TODO else
+
+                data = {
+                    'values': values,
+                    'columns': columns,
+                    'tables': [table_name]
+                }
+            except Exception as e:
+                raise SqlApiException(f'error in apply predictor step: {e}') from e
         elif type(step) == JoinStep:
-            left_data = steps_data[step.left.step_num]
-            right_data = steps_data[step.right.step_num]
-
-            # FIXME https://github.com/mindsdb/mindsdb_sql/issues/136
-            # is_timeseries = False
-            # if True in [type(step) == ApplyTimeseriesPredictorStep for step in plan.steps]:
-            #     right_data = steps_data[step.left.step_num]
-            #     left_data = steps_data[step.right.step_num]
-            #     is_timeseries = True
-
-            if step.query.condition is not None:
-                raise Exception('At this moment supported only JOIN without condition')
-            if step.query.join_type.upper() not in ('LEFT JOIN', 'JOIN'):
-                raise Exception('At this moment supported only JOIN and LEFT JOIN')
-            if (
-                    len(left_data['tables']) != 1 or len(right_data['tables']) != 1
-                    or left_data['tables'][0] == right_data['tables'][0]
-            ):
-                raise Exception('At this moment supported only JOIN of two different tables')
-
-            data = {
-                'values': [],
-                'columns': {},
-                'tables': list(set(left_data['tables'] + right_data['tables']))
-            }
-
-            for data_part in [left_data, right_data]:
-                for table_name in data_part['columns']:
-                    if table_name not in data['columns']:
-                        data['columns'][table_name] = data_part['columns'][table_name]
-                    else:
-                        data['columns'][table_name].extend(data_part['columns'][table_name])
-            for table_name in data['columns']:
-                data['columns'][table_name] = list(set(data['columns'][table_name]))
-
-            left_key = left_data['tables'][0]
-            right_key = right_data['tables'][0]
-
-            left_columns_map = {}
-            left_columns_map_reverse = {}
-            for i, column_name in enumerate(left_data['columns'][left_key]):
-                left_columns_map[f'a{i}'] = column_name
-                left_columns_map_reverse[column_name] = f'a{i}'
-
-            right_columns_map = {}
-            right_columns_map_reverse = {}
-            for i, column_name in enumerate(right_data['columns'][right_key]):
-                right_columns_map[f'b{i}'] = column_name
-                right_columns_map_reverse[column_name] = f'b{i}'
-
-            left_df_data = []
-            for row in left_data['values']:
-                row = row[left_key]
-                left_df_data.append({left_columns_map_reverse[key]: value for key, value in row.items()})
-
-            right_df_data = []
-            for row in right_data['values']:
-                row = row[right_key]
-                right_df_data.append({right_columns_map_reverse[key]: value for key, value in row.items()})
-
-            df_a = pd.DataFrame(left_df_data)
-            df_b = pd.DataFrame(right_df_data)
-
-            a_name = f'a{round(time.time() * 1000)}'
-            b_name = f'b{round(time.time() * 1000)}'
-            con = duckdb.connect(database=':memory:')
-            con.register(a_name, df_a)
-            con.register(b_name, df_b)
-            resp_df = con.execute(f"""
-                     SELECT * FROM {a_name} as ta full join {b_name} as tb
-                     ON ta.{left_columns_map_reverse[('__mindsdb_row_id', '__mindsdb_row_id')]}
-                      = tb.{right_columns_map_reverse[('__mindsdb_row_id', '__mindsdb_row_id')]}
-                 """).fetchdf()
-            con.unregister(a_name)
-            con.unregister(b_name)
-            con.close()
-            resp_df = resp_df.where(pd.notnull(resp_df), None)
-            resp_dict = resp_df.to_dict(orient='records')
-
-            for row in resp_dict:
-                new_row = {left_key: {}, right_key: {}}
-                for key, value in row.items():
-                    if key.startswith('a'):
-                        new_row[left_key][left_columns_map[key]] = value
-                    else:
-                        new_row[right_key][right_columns_map[key]] = value
-                data['values'].append(new_row)
-
-            # remove all records with empty data from predictor from join result
-            # otherwise there are emtpy records in the final result:
-            # +------------+------------+-------+-----------+----------+
-            # | time       | time       | state | pnew_case | new_case |
-            # +------------+------------+-------+-----------+----------+
-            # | 2020-10-21 | 2020-10-24 | CA    | 0.0       | 5945.0   |
-            # | 2020-10-22 | 2020-10-23 | CA    | 0.0       | 6141.0   |
-            # | 2020-10-23 | 2020-10-22 | CA    | 0.0       | 2940.0   |
-            # | 2020-10-24 | 2020-10-21 | CA    | 0.0       | 3707.0   |
-            # | NULL       | 2020-10-20 | NULL  | nan       | nan      |
-            # | NULL       | 2020-10-19 | NULL  | nan       | nan      |
-            # | NULL       | 2020-10-18 | NULL  | nan       | nan      |
-            # | NULL       | 2020-10-17 | NULL  | nan       | nan      |
-            # | NULL       | 2020-10-16 | NULL  | nan       | nan      |
-            # +------------+------------+-------+-----------+----------+
-            # 9 rows in set (2.07 sec)
-
-            # if is_timeseries:
-            #     data_values = []
-            #     for row in data['values']:
-            #         for key in row:
-            #             if 'mindsdb' in key:
-            #                 if not is_empty_prediction_row(row[key]):
-            #                     data_values.append(row)
-            #                     break
-            #     data['values'] = data_values
+            try:
+                left_data = steps_data[step.left.step_num]
+                right_data = steps_data[step.right.step_num]
+
+                # FIXME https://github.com/mindsdb/mindsdb_sql/issues/136
+                # is_timeseries = False
+                # if True in [type(step) == ApplyTimeseriesPredictorStep for step in plan.steps]:
+                #     right_data = steps_data[step.left.step_num]
+                #     left_data = steps_data[step.right.step_num]
+                #     is_timeseries = True
+
+                if step.query.condition is not None:
+                    raise Exception('At this moment supported only JOIN without condition')
+                if step.query.join_type.upper() not in ('LEFT JOIN', 'JOIN'):
+                    raise Exception('At this moment supported only JOIN and LEFT JOIN')
+                if (
+                        len(left_data['tables']) != 1 or len(right_data['tables']) != 1
+                        or left_data['tables'][0] == right_data['tables'][0]
+                ):
+                    raise Exception('At this moment supported only JOIN of two different tables')
+
+                data = {
+                    'values': [],
+                    'columns': {},
+                    'tables': list(set(left_data['tables'] + right_data['tables']))
+                }
+
+                for data_part in [left_data, right_data]:
+                    for table_name in data_part['columns']:
+                        if table_name not in data['columns']:
+                            data['columns'][table_name] = data_part['columns'][table_name]
+                        else:
+                            data['columns'][table_name].extend(data_part['columns'][table_name])
+                for table_name in data['columns']:
+                    data['columns'][table_name] = list(set(data['columns'][table_name]))
+
+                left_key = left_data['tables'][0]
+                right_key = right_data['tables'][0]
+
+                left_columns_map = {}
+                left_columns_map_reverse = {}
+                for i, column_name in enumerate(left_data['columns'][left_key]):
+                    left_columns_map[f'a{i}'] = column_name
+                    left_columns_map_reverse[column_name] = f'a{i}'
+
+                right_columns_map = {}
+                right_columns_map_reverse = {}
+                for i, column_name in enumerate(right_data['columns'][right_key]):
+                    right_columns_map[f'b{i}'] = column_name
+                    right_columns_map_reverse[column_name] = f'b{i}'
+
+                left_df_data = []
+                for row in left_data['values']:
+                    row = row[left_key]
+                    left_df_data.append({left_columns_map_reverse[key]: value for key, value in row.items()})
+
+                right_df_data = []
+                for row in right_data['values']:
+                    row = row[right_key]
+                    right_df_data.append({right_columns_map_reverse[key]: value for key, value in row.items()})
+
+                df_a = pd.DataFrame(left_df_data)
+                df_b = pd.DataFrame(right_df_data)
+
+                a_name = f'a{round(time.time() * 1000)}'
+                b_name = f'b{round(time.time() * 1000)}'
+                con = duckdb.connect(database=':memory:')
+                con.register(a_name, df_a)
+                con.register(b_name, df_b)
+                resp_df = con.execute(f"""
+                    SELECT * FROM {a_name} as ta full join {b_name} as tb
+                    ON ta.{left_columns_map_reverse[('__mindsdb_row_id', '__mindsdb_row_id')]}
+                     = tb.{right_columns_map_reverse[('__mindsdb_row_id', '__mindsdb_row_id')]}
+                """).fetchdf()
+                con.unregister(a_name)
+                con.unregister(b_name)
+                con.close()
+                resp_df = resp_df.where(pd.notnull(resp_df), None)
+                resp_dict = resp_df.to_dict(orient='records')
+
+                for row in resp_dict:
+                    new_row = {left_key: {}, right_key: {}}
+                    for key, value in row.items():
+                        if key.startswith('a'):
+                            new_row[left_key][left_columns_map[key]] = value
+                        else:
+                            new_row[right_key][right_columns_map[key]] = value
+                    data['values'].append(new_row)
+
+                # remove all records with empty data from predictor from join result
+                # otherwise there are emtpy records in the final result:
+                # +------------+------------+-------+-----------+----------+
+                # | time       | time       | state | pnew_case | new_case |
+                # +------------+------------+-------+-----------+----------+
+                # | 2020-10-21 | 2020-10-24 | CA    | 0.0       | 5945.0   |
+                # | 2020-10-22 | 2020-10-23 | CA    | 0.0       | 6141.0   |
+                # | 2020-10-23 | 2020-10-22 | CA    | 0.0       | 2940.0   |
+                # | 2020-10-24 | 2020-10-21 | CA    | 0.0       | 3707.0   |
+                # | NULL       | 2020-10-20 | NULL  | nan       | nan      |
+                # | NULL       | 2020-10-19 | NULL  | nan       | nan      |
+                # | NULL       | 2020-10-18 | NULL  | nan       | nan      |
+                # | NULL       | 2020-10-17 | NULL  | nan       | nan      |
+                # | NULL       | 2020-10-16 | NULL  | nan       | nan      |
+                # +------------+------------+-------+-----------+----------+
+                # 9 rows in set (2.07 sec)
+
+                # if is_timeseries:
+                #     data_values = []
+                #     for row in data['values']:
+                #         for key in row:
+                #             if 'mindsdb' in key:
+                #                 if not is_empty_prediction_row(row[key]):
+                #                     data_values.append(row)
+                #                     break
+                #     data['values'] = data_values
+            except Exception as e:
+                raise SqlApiException(f'error in join step: {e}') from e
 
         elif type(step) == FilterStep:
-            raise Exception('FilterStep is not implemented')
+            raise ErNotSupportedYet('FilterStep is not implemented')
         # elif type(step) == ApplyTimeseriesPredictorStep:
         #     raise Exception('ApplyTimeseriesPredictorStep is not implemented')
         elif type(step) == LimitOffsetStep:
-            step_data = steps_data[step.dataframe.step_num]
-            data = {
-                'values': step_data['values'].copy(),
-                'columns': step_data['columns'].copy(),
-                'tables': step_data['tables'].copy()
-            }
-            if isinstance(step.offset, Constant) and isinstance(step.offset.value, int):
-                data['values'] = data['values'][step.offset.value:]
-            if isinstance(step.limit, Constant) and isinstance(step.limit.value, int):
-                data['values'] = data['values'][:step.limit.value]
+            try:
+                step_data = steps_data[step.dataframe.step_num]
+                data = {
+                    'values': step_data['values'].copy(),
+                    'columns': step_data['columns'].copy(),
+                    'tables': step_data['tables'].copy()
+                }
+                if isinstance(step.offset, Constant) and isinstance(step.offset.value, int):
+                    data['values'] = data['values'][step.offset.value:]
+                if isinstance(step.limit, Constant) and isinstance(step.limit.value, int):
+                    data['values'] = data['values'][:step.limit.value]
+            except Exception as e:
+                raise SqlApiException(f'error in limit offset step: {e}') from e
         elif type(step) == ProjectStep:
-            step_data = steps_data[step.dataframe.step_num]
-            columns_list = []
-            for column_full_name in step.columns:
-                table_name = None
-                if type(column_full_name) == Star:
-                    for table_name, table_columns_list in step_data['columns'].items():
-                        for column in table_columns_list:
-                            columns_list.append(
-                                Column(database=table_name[0],
-                                       table_name=table_name[1],
-                                       table_alias=table_name[2],
-                                       name=column[0],
-                                       alias=column[1])
-                            )
-                elif type(column_full_name) == Identifier:
-                    column_name_parts = column_full_name.parts
-                    column_alias = None if column_full_name.alias is None else '.'.join(column_full_name.alias.parts)
-                    if len(column_name_parts) > 2:
-                        raise Exception(
-                            f'Column name must contain no more than 2 parts. Got name: {".".join(column_full_name)}')
-                    elif len(column_name_parts) == 1:
-                        column_name = column_name_parts[0]
-
-                        appropriate_table = None
-                        if len(step_data['tables']) == 1:
-                            appropriate_table = step_data['tables'][0]
-                        else:
+            try:
+                step_data = steps_data[step.dataframe.step_num]
+                columns_list = []
+                for column_identifier in step.columns:
+                    table_name = None
+                    if type(column_identifier) == Star:
+                        for table_name, table_columns_list in step_data['columns'].items():
+                            for column in table_columns_list:
+                                columns_list.append(
+                                    Column(database=table_name[0],
+                                           table_name=table_name[1],
+                                           table_alias=table_name[2],
+                                           name=column[0],
+                                           alias=column[1])
+                                )
+                    elif type(column_identifier) == Identifier:
+                        column_name_parts = column_identifier.parts
+                        column_alias = None if column_identifier.alias is None else '.'.join(
+                            column_identifier.alias.parts)
+                        if len(column_name_parts) > 2:
+                            raise Exception(
+                                f'Column name must contain no more than 2 parts. Got name: {column_identifier}')
+                        elif len(column_name_parts) == 1:
+                            column_name = column_name_parts[0]
+
+                            appropriate_table = None
+                            if len(step_data['tables']) == 1:
+                                appropriate_table = step_data['tables'][0]
+                            else:
+                                for table_name, table_columns in step_data['columns'].items():
+                                    table_column_names_list = [x[1] or x[0] for x in table_columns]
+                                    column_exists = get_column_in_case(table_column_names_list, column_name)
+                                    if column_exists:
+                                        if appropriate_table is not None:
+                                            raise Exception(
+                                                'Found multiple appropriate tables for column {column_name}')
+                                        else:
+                                            appropriate_table = table_name
+                            if appropriate_table is None:
+                                # it is probably constaint
+                                # FIXME https://github.com/mindsdb/mindsdb_sql/issues/133
+                                # column_name = column_name.strip("'")
+                                # name_or_alias = column_alias or column_name
+                                # column_alias = name_or_alias
+                                # for row in step_data['values']:
+                                #     for table in row:
+                                #         row[table][(column_name, name_or_alias)] = row[table][(column_name, column_name)]
+                                # appropriate_table = step_data['tables'][0]
+                                # FIXME: must be exception
+                                columns_list.append(
+                                    Column(database=appropriate_table[0],
+                                           table_name=appropriate_table[1],
+                                           table_alias=appropriate_table[2],
+                                           name=column_alias)
+                                )
+                            else:
+                                columns_list.append(
+                                    Column(database=appropriate_table[0],
+                                           table_name=appropriate_table[1],
+                                           table_alias=appropriate_table[2],
+                                           name=column_name,
+                                           alias=column_alias))  # column_name
+                        elif len(column_name_parts) == 2:
+                            table_name_or_alias = column_name_parts[0]
+                            column_name = column_name_parts[1]
+
+                            appropriate_table = None
                             for table_name, table_columns in step_data['columns'].items():
-                                if (column_name, column_name) in table_columns:
-                                    if appropriate_table is not None:
-                                        raise Exception('Found multiple appropriate tables for column {column_name}')
+                                table_column_names_list = [x[1] or x[0] for x in table_columns]
+                                checkig_table_name_or_alias = table_name[2] or table_name[1]
+                                if table_name_or_alias.lower() == checkig_table_name_or_alias.lower():
+                                    column_exists = get_column_in_case(table_column_names_list, column_name)
+                                    if column_exists:
+                                        appropriate_table = table_name
+                                        break
                                     else:
-                                        appropriate_table = table_name
-                        if appropriate_table is None:
-                            # it is probably constaint
-                            # FIXME https://github.com/mindsdb/mindsdb_sql/issues/133
-                            # column_name = column_name.strip("'")
-                            # name_or_alias = column_alias or column_name
-                            # column_alias = name_or_alias
-                            # for row in step_data['values']:
-                            #     for table in row:
-                            #         row[table][(column_name, name_or_alias)] = row[table][(column_name, column_name)]
-                            # appropriate_table = step_data['tables'][0]
-                            columns_list.append(
-                                Column(database=appropriate_table[0],
-                                       table_name=appropriate_table[1],
-                                       table_alias=appropriate_table[2],
-                                       name=column_alias)
-                            )
-                        else:
+                                        raise Exception(f'Can not find column "{column_name}" in table "{table_name}"')
+                            if appropriate_table is None:
+                                raise Exception(f'Can not find approproate table for column {column_name}')
+
+                            columns_to_copy = None
+                            table_column_names_list = [x[1] or x[0] for x in table_columns]
+                            checking_name = get_column_in_case(table_column_names_list, column_name)
+                            for column in step_data['columns'][appropriate_table]:
+                                if column[0] == checking_name and (column[1] is None or column[1] == checking_name):
+                                    columns_to_copy = column
+                                    break
+                            else:
+                                raise Exception(
+                                    f'Can not find approproate column in data: {(column_name, column_alias)}')
+
+                            for row in step_data['values']:
+                                row[appropriate_table][(column_name, column_alias)] = row[appropriate_table][
+                                    columns_to_copy]
+
                             columns_list.append(
                                 Column(database=appropriate_table[0],
                                        table_name=appropriate_table[1],
                                        table_alias=appropriate_table[2],
                                        name=column_name,
-                                       alias=column_alias))  # column_name
-                    elif len(column_name_parts) == 2:
-                        table_name_or_alias = column_name_parts[0]
-                        column_name = column_name_parts[1]
-
-                        appropriate_table = None
-                        for table_name, table_columns in step_data['columns'].items():
-                            checkig_table_name_or_alias = table_name[2] or table_name[1]
-                            if table_name_or_alias == checkig_table_name_or_alias:
-                                for table_column_name in table_columns:
-                                    if (
-                                            table_column_name[1] == column_name
-                                            or table_column_name[1] is None and table_column_name[0] == column_name
-                                    ):
-                                        break
-                                else:
-                                    raise Exception(f'Can not find column "{column_name}" in table "{table_name}"')
-                                appropriate_table = table_name
-                                break
-                        if appropriate_table is None:
-                            raise Exception(f'Can not find approproate table for column {column_name}')
-
-                        columns_to_copy = None
-                        for column in step_data['columns'][appropriate_table]:
-                            if column[0] == column_name and (column[1] is None or column[1] == column_name):
-                                columns_to_copy = column
-                                break
+                                       alias=column_alias)
+                            )
                         else:
-                            raise Exception(f'Can not find approproate column in data: {(column_name, column_alias)}')
-
-                        for row in step_data['values']:
-                            row[appropriate_table][(column_name, column_alias)] = row[appropriate_table][
-                                columns_to_copy]
-
-                        columns_list.append(
-                            Column(database=appropriate_table[0],
-                                   table_name=appropriate_table[1],
-                                   table_alias=appropriate_table[2],
-                                   name=column_name,
-                                   alias=column_alias)
-                        )
+                            raise Exception('Undefined column name')
                     else:
-                        raise Exception('Undefined column name')
-                else:
-                    raise Exception(f'Unexpected column name type: {column_full_name}')
-
-            self.columns_list = columns_list
-            data = step_data
+                        raise Exception(f'Unexpected column name type: {column_identifier}')
+
+                self.columns_list = columns_list
+                data = step_data
+            except Exception as e:
+                raise SqlApiException(f'error on project step:{e} ') from e
         else:
-            raise Exception(F'Unknown planner step: {step}')
+            raise SqlApiException(F'Unknown planner step: {step}')
         return data
-=======
-            elif type(step) == FetchDataframeStep:
-                data = self._fetch_dataframe_step(step)
-            elif type(step) == UnionStep:
-                raise ErNotSupportedYet('Union step is not implemented')
-                # TODO add union support
-                # left_data = steps_data[step.left.step_num]
-                # right_data = steps_data[step.right.step_num]
-                # data = left_data + right_data
-            elif type(step) == MapReduceStep:
-                try:
-                    if step.reduce != 'union':
-                        raise Exception(f'Unknown MapReduceStep type: {step.reduce}')
-
-                    step_data = steps_data[step.values.step_num]
-                    vars = []
-                    step_data_values = step_data['values']
-                    for row in step_data_values:
-                        var_group = {}
-                        vars.append(var_group)
-                        for row_data in row.values():
-                            for name, value in row_data.items():
-                                if name[0] != '__mindsdb_row_id':
-                                    var_group[name[1] or name[0]] = value
-
-                    data = {
-                        'values': [],
-                        'columns': {},
-                        'tables': []
-                    }
-                    substep = step.step
-                    if type(substep) == FetchDataframeStep:
-                        query = substep.query
-                        for var_group in vars:
-                            markQueryVar(query.where)
-                            for name, value in var_group.items():
-                                replaceQueryVar(query.where, value, name)
-                            sub_data = self._fetch_dataframe_step(substep)
-                            if len(data['columns']) == 0:
-                                data['columns'] = sub_data['columns']
-                            if len(data['tables']) == 0:
-                                data['tables'] = sub_data['tables']
-                            data['values'].extend(sub_data['values'])
-                            unmarkQueryVar(query.where)
-                    elif type(substep) == MultipleSteps:
-                        data = self._multiple_steps_reduce(substep, vars)
-                    else:
-                        raise Exception(f'Unknown step type: {step.step}')
-                except Exception as e:
-                    raise SqlApiException(f'error in map reduce step: {e}') from e
-            elif type(step) == ApplyPredictorRowStep:
-                try:
-                    predictor = '.'.join(step.predictor.parts)
-                    dn = self.datahub.get(self.mindsdb_database_name)
-                    where_data = step.row_dict
-
-                    data = dn.select(
-                        table=predictor,
-                        columns=None,
-                        where_data=where_data,
-                        integration_name=self.session.integration,
-                        integration_type=self.session.integration_type
-                    )
-
-                    data = [{(key, key): value for key, value in row.items()} for row in data]
-
-                    table_name = get_preditor_alias(step, self.database)
-                    values = [{table_name: x} for x in data]
-                    columns = {table_name: []}
-                    if len(data) > 0:
-                        row = data[0]
-                        columns[table_name] = list(row.keys())
-                    # TODO else
-
-                    data = {
-                        'values': values,
-                        'columns': columns,
-                        'tables': [table_name]
-                    }
-                except Exception as e:
-                    raise SqlApiException(f'error in apply predictor row step: {e}') from e
-            elif type(step) in (ApplyPredictorStep, ApplyTimeseriesPredictorStep):
-                try:
-                    dn = self.datahub.get(self.mindsdb_database_name)
-                    predictor = '.'.join(step.predictor.parts)
-                    where_data = []
-                    for row in steps_data[step.dataframe.step_num]['values']:
-                        new_row = {}
-                        for table_name in row:
-                            keys_intersection = set(new_row) & set(row[table_name])
-                            if len(keys_intersection) > 0:
-                                raise Exception(
-                                    f'The predictor got two identical keys from different datasources: {keys_intersection}'
-                                )
-                            new_row.update(row[table_name])
-                        where_data.append(new_row)
-
-                    where_data = [{key[1]: value for key, value in row.items()} for row in where_data]
-
-                    is_timeseries = predictor_metadata[predictor]['timeseries']
-                    _mdb_make_predictions = None
-                    if is_timeseries:
-                        if 'LATEST' in self.query_str:
-                            _mdb_make_predictions = False
-                        else:
-                            _mdb_make_predictions = True
-                        for row in where_data:
-                            if '__mdb_make_predictions' not in row:
-                                row['__mdb_make_predictions'] = _mdb_make_predictions
-
-                    for row in where_data:
-                        for key in row:
-                            if isinstance(row[key], datetime.date):
-                                row[key] = str(row[key])
-
-                    data = dn.select(
-                        table=predictor,
-                        columns=None,
-                        where_data=where_data,
-                        integration_name=self.session.integration,
-                        integration_type=self.session.integration_type
-                    )
-
-                    # if is_timeseries:
-                    #     if 'LATEST' not in self.raw:
-                    #         # remove additional records from predictor results:
-                    #         # first 'window_size' and last 'horizon' records
-                    #         # otherwise there are many unxpected rows in prediciton result:
-                    #         # ----------------------------------------------------------------------------------------
-                    #         # mysql> SELECT tb.time, tb.state, tb.pnew_case, tb.new_case from
-                    #         # MYSQL_LOCAL.test_data.covid AS
-                    #         # ta JOIN mindsdb.covid_hor3 AS tb
-                    #         # WHERE ta.state = "CA" AND ta.time BETWEEN "2020-10-19" AND "2020-10-20";
-                    #         # ----------------------------------------------------------------------------------------
-                    #         # +------------+-------+-----------+----------+
-                    #         # | time       | state | pnew_case | new_case |
-                    #         # +------------+-------+-----------+----------+
-                    #         # | 2020-10-09 | CA    | 0         | 2862     |
-                    #         # | 2020-10-10 | CA    | 0         | 2979     |
-                    #         # | 2020-10-11 | CA    | 0         | 3075     |
-                    #         # | 2020-10-12 | CA    | 0         | 3329     |
-                    #         # | 2020-10-13 | CA    | 0         | 2666     |
-                    #         # | 2020-10-14 | CA    | 0         | 2378     |
-                    #         # | 2020-10-15 | CA    | 0         | 3449     |
-                    #         # | 2020-10-16 | CA    | 0         | 3803     |
-                    #         # | 2020-10-17 | CA    | 0         | 4170     |
-                    #         # | 2020-10-18 | CA    | 0         | 3806     |
-                    #         # | 2020-10-19 | CA    | 0         | 3286     |
-                    #         # | 2020-10-20 | CA    | 0         | 3474     |
-                    #         # | 2020-10-21 | CA    | 0         | 3474     |
-                    #         # | 2020-10-22 | CA    | 0         | 3474     |
-                    #         # +------------+-------+-----------+----------+
-                    #         # 14 rows in set (2.52 sec)
-
-                    #         window_size = predictor_metadata[predictor]['window']
-                    #         horizon = predictor_metadata[predictor]['horizon']
-                    #         if len(data) >= (window_size + horizon):
-                    #             data = data[window_size:]
-                    #             if len(data) > horizon and horizon > 1:
-                    #                 data = data[:-horizon + 1]
-                    data = [{(key, key): value for key, value in row.items()} for row in data]
-
-                    table_name = get_preditor_alias(step, self.database)
-                    values = [{table_name: x} for x in data]
-                    columns = {table_name: []}
-                    if len(data) > 0:
-                        row = data[0]
-                        columns[table_name] = list(row.keys())
-                    # TODO else
-
-                    data = {
-                        'values': values,
-                        'columns': columns,
-                        'tables': [table_name]
-                    }
-                except Exception as e:
-                    raise SqlApiException(f'error in apply predictor step: {e}') from e
-            elif type(step) == JoinStep:
-                try:
-                    left_data = steps_data[step.left.step_num]
-                    right_data = steps_data[step.right.step_num]
-
-                    # FIXME https://github.com/mindsdb/mindsdb_sql/issues/136
-                    is_timeseries = False
-                    if True in [type(step) == ApplyTimeseriesPredictorStep for step in plan.steps]:
-                        right_data = steps_data[step.left.step_num]
-                        left_data = steps_data[step.right.step_num]
-                        is_timeseries = True
-
-                    if step.query.condition is not None:
-                        raise Exception('At this moment supported only JOIN without condition')
-                    if step.query.join_type.upper() not in ('LEFT JOIN', 'JOIN'):
-                        raise Exception('At this moment supported only JOIN and LEFT JOIN')
-                    if (
-                        len(left_data['tables']) != 1 or len(right_data['tables']) != 1
-                        or left_data['tables'][0] == right_data['tables'][0]
-                    ):
-                        raise Exception('At this moment supported only JOIN of two different tables')
-
-                    data = {
-                        'values': [],
-                        'columns': {},
-                        'tables': list(set(left_data['tables'] + right_data['tables']))
-                    }
-
-                    for data_part in [left_data, right_data]:
-                        for table_name in data_part['columns']:
-                            if table_name not in data['columns']:
-                                data['columns'][table_name] = data_part['columns'][table_name]
-                            else:
-                                data['columns'][table_name].extend(data_part['columns'][table_name])
-                    for table_name in data['columns']:
-                        data['columns'][table_name] = list(set(data['columns'][table_name]))
-
-                    left_key = left_data['tables'][0]
-                    right_key = right_data['tables'][0]
-
-                    left_columns_map = {}
-                    left_columns_map_reverse = {}
-                    for i, column_name in enumerate(left_data['columns'][left_key]):
-                        left_columns_map[f'a{i}'] = column_name
-                        left_columns_map_reverse[column_name] = f'a{i}'
-
-                    right_columns_map = {}
-                    right_columns_map_reverse = {}
-                    for i, column_name in enumerate(right_data['columns'][right_key]):
-                        right_columns_map[f'b{i}'] = column_name
-                        right_columns_map_reverse[column_name] = f'b{i}'
-
-                    left_df_data = []
-                    for row in left_data['values']:
-                        row = row[left_key]
-                        left_df_data.append({left_columns_map_reverse[key]: value for key, value in row.items()})
-
-                    right_df_data = []
-                    for row in right_data['values']:
-                        row = row[right_key]
-                        right_df_data.append({right_columns_map_reverse[key]: value for key, value in row.items()})
-
-                    df_a = pd.DataFrame(left_df_data)
-                    df_b = pd.DataFrame(right_df_data)
-
-                    a_name = f'a{round(time.time()*1000)}'
-                    b_name = f'b{round(time.time()*1000)}'
-                    con = duckdb.connect(database=':memory:')
-                    con.register(a_name, df_a)
-                    con.register(b_name, df_b)
-                    resp_df = con.execute(f"""
-                        SELECT * FROM {a_name} as ta full join {b_name} as tb
-                        ON ta.{left_columns_map_reverse[('__mindsdb_row_id', '__mindsdb_row_id')]}
-                         = tb.{right_columns_map_reverse[('__mindsdb_row_id', '__mindsdb_row_id')]}
-                    """).fetchdf()
-                    con.unregister(a_name)
-                    con.unregister(b_name)
-                    con.close()
-                    resp_df = resp_df.where(pd.notnull(resp_df), None)
-                    resp_dict = resp_df.to_dict(orient='records')
-
-                    for row in resp_dict:
-                        new_row = {left_key: {}, right_key: {}}
-                        for key, value in row.items():
-                            if key.startswith('a'):
-                                new_row[left_key][left_columns_map[key]] = value
-                            else:
-                                new_row[right_key][right_columns_map[key]] = value
-                        data['values'].append(new_row)
-
-                    # remove all records with empty data from predictor from join result
-                    # otherwise there are emtpy records in the final result:
-                    # +------------+------------+-------+-----------+----------+
-                    # | time       | time       | state | pnew_case | new_case |
-                    # +------------+------------+-------+-----------+----------+
-                    # | 2020-10-21 | 2020-10-24 | CA    | 0.0       | 5945.0   |
-                    # | 2020-10-22 | 2020-10-23 | CA    | 0.0       | 6141.0   |
-                    # | 2020-10-23 | 2020-10-22 | CA    | 0.0       | 2940.0   |
-                    # | 2020-10-24 | 2020-10-21 | CA    | 0.0       | 3707.0   |
-                    # | NULL       | 2020-10-20 | NULL  | nan       | nan      |
-                    # | NULL       | 2020-10-19 | NULL  | nan       | nan      |
-                    # | NULL       | 2020-10-18 | NULL  | nan       | nan      |
-                    # | NULL       | 2020-10-17 | NULL  | nan       | nan      |
-                    # | NULL       | 2020-10-16 | NULL  | nan       | nan      |
-                    # +------------+------------+-------+-----------+----------+
-                    # 9 rows in set (2.07 sec)
-
-                    # if is_timeseries:
-                    #     data_values = []
-                    #     for row in data['values']:
-                    #         for key in row:
-                    #             if 'mindsdb' in key:
-                    #                 if not is_empty_prediction_row(row[key]):
-                    #                     data_values.append(row)
-                    #                     break
-                    #     data['values'] = data_values
-                except Exception as e:
-                    raise SqlApiException(f'error in join step: {e}') from e
-
-            elif type(step) == FilterStep:
-                raise ErNotSupportedYet('FilterStep is not implemented')
-            # elif type(step) == ApplyTimeseriesPredictorStep:
-            #     raise Exception('ApplyTimeseriesPredictorStep is not implemented')
-            elif type(step) == LimitOffsetStep:
-                try:
-                    step_data = steps_data[step.dataframe.step_num]
-                    data = {
-                        'values': step_data['values'].copy(),
-                        'columns': step_data['columns'].copy(),
-                        'tables': step_data['tables'].copy()
-                    }
-                    if isinstance(step.offset, Constant) and isinstance(step.offset.value, int):
-                        data['values'] = data['values'][step.offset.value:]
-                    if isinstance(step.limit, Constant) and isinstance(step.limit.value, int):
-                        data['values'] = data['values'][:step.limit.value]
-                except Exception as e:
-                    raise SqlApiException(f'error in limit offset step: {e}') from e
-            elif type(step) == ProjectStep:
-                try:
-                    step_data = steps_data[step.dataframe.step_num]
-                    columns_list = []
-                    for column_identifier in step.columns:
-                        table_name = None
-                        if type(column_identifier) == Star:
-                            for table_name, table_columns_list in step_data['columns'].items():
-                                for column in table_columns_list:
-                                    columns_list.append(table_name + column)
-                        elif type(column_identifier) == Identifier:
-                            column_name_parts = column_identifier.parts
-                            column_alias = None if column_identifier.alias is None else '.'.join(column_identifier.alias.parts)
-                            if len(column_name_parts) > 2:
-                                raise Exception(f'Column name must contain no more than 2 parts. Got name: {column_identifier}')
-                            elif len(column_name_parts) == 1:
-                                column_name = column_name_parts[0]
-
-                                appropriate_table = None
-                                if len(step_data['tables']) == 1:
-                                    appropriate_table = step_data['tables'][0]
-                                else:
-                                    for table_name, table_columns in step_data['columns'].items():
-                                        table_column_names_list = [x[1] or x[0] for x in table_columns]
-                                        column_exists = get_column_in_case(table_column_names_list, column_name)
-                                        if column_exists:
-                                            if appropriate_table is not None:
-                                                raise Exception('Found multiple appropriate tables for column {column_name}')
-                                            else:
-                                                appropriate_table = table_name
-                                if appropriate_table is None:
-                                    # it is probably constaint
-                                    # FIXME https://github.com/mindsdb/mindsdb_sql/issues/133
-                                    # column_name = column_name.strip("'")
-                                    # name_or_alias = column_alias or column_name
-                                    # column_alias = name_or_alias
-                                    # for row in step_data['values']:
-                                    #     for table in row:
-                                    #         row[table][(column_name, name_or_alias)] = row[table][(column_name, column_name)]
-                                    # appropriate_table = step_data['tables'][0]
-                                    columns_list.append(appropriate_table + (column_alias, column_alias))
-                                else:
-                                    columns_list.append(appropriate_table + (column_name, column_alias or column_name))  # column_name
-                            elif len(column_name_parts) == 2:
-                                table_name_or_alias = column_name_parts[0]
-                                column_name = column_name_parts[1]
-
-                                appropriate_table = None
-                                for table_name, table_columns in step_data['columns'].items():
-                                    table_column_names_list = [x[1] or x[0] for x in table_columns]
-                                    checkig_table_name_or_alias = table_name[2] or table_name[1]
-                                    if table_name_or_alias.lower() == checkig_table_name_or_alias.lower():
-                                        column_exists = get_column_in_case(table_column_names_list, column_name)
-                                        if column_exists:
-                                            appropriate_table = table_name
-                                            break
-                                        else:
-                                            raise Exception(f'Can not find column "{column_name}" in table "{table_name}"')
-                                if appropriate_table is None:
-                                    raise Exception(f'Can not find approproate table for column {column_name}')
-
-                                columns_to_copy = None
-                                table_column_names_list = [x[1] or x[0] for x in table_columns]
-                                checking_name = get_column_in_case(table_column_names_list, column_name)
-                                for column in step_data['columns'][appropriate_table]:
-                                    if column[0] == checking_name and (column[1] is None or column[1] == checking_name):
-                                        columns_to_copy = column
-                                        break
-                                else:
-                                    raise Exception(f'Can not find approproate column in data: {(column_name, column_alias)}')
-
-                                for row in step_data['values']:
-                                    row[appropriate_table][(column_name, column_alias)] = row[appropriate_table][columns_to_copy]
-
-                                columns_list.append(appropriate_table + (column_name, column_alias))
-                            else:
-                                raise Exception('Undefined column name')
-                        else:
-                            raise Exception(f'Unexpected column name type: {column_identifier}')
-
-                    self.columns_list = columns_list
-                    data = step_data
-                except Exception as e:
-                    raise SqlApiException(f'error on project step:{e} ') from e
-            else:
-                raise SqlApiException(F'Unknown planner step: {step}')
-            steps_data.append(data)
-
-
-        try:
-            if self.outer_query is not None:
-                data = []
-                # +++
-                result = []
-                for row in steps_data[-1]:
-                    data_row = {}
-                    for column_record in self.columns_list:
-                        table_name = column_record[:3]
-                        column_name = column_record[3]
-                        data_row[column_record[4] or column_record[3]] = row[table_name][column_name]
-                    result.append(data_row)
-                # ---
-                data = self._make_list_result_view(result)
-                df = pd.DataFrame(data)
-                result = query_df(df, self.outer_query)
-
-                try:
-                    self.columns_list = [
-                        ('', '', '', x, x) for x in result.columns
-                    ]
-                except Exception:
-                    self.columns_list = [
-                        ('', '', '', result.name, result.name)
-                    ]
-
-                # +++ make list result view
-                new_result = []
-                for row in result.to_dict(orient='records'):
-                    data_row = []
-                    for column_record in self.columns_list:
-                        column_name = column_record[4] or column_record[3]
-                        data_row.append(row.get(column_name))
-                    new_result.append(data_row)
-                result = new_result
-                # ---
-
-                self.fetched_data = result
-            else:
-                self.fetched_data = steps_data[-1]
-        except Exception as e:
-            raise SqlApiException("error in preparing result quiery step") from e
-
-        try:
-            if hasattr(self, 'columns_list') is False:
-                self.columns_list = []
-                for row in self.fetched_data:
-                    for table_key in row:
-                        for column_name in row[table_key]:
-                            if (table_key + (column_name, column_name)) not in self.columns_list:
-                                self.columns_list.append((table_key + (column_name, column_name)))
-
-            # if there was no 'ProjectStep', then get columns list from last step:
-            if self.columns_list is None:
-                self.columns_list = []
-                for table_name in self.fetched_data['columns']:
-                    self.columns_list.extend([
-                        table_name + column for column in self.fetched_data['columns'][table_name]
-                    ])
-
-            self.columns_list = [x for x in self.columns_list if x[3] != '__mindsdb_row_id']
-        except Exception as e:
-            raise SqlApiException("error in column list step") from e
->>>>>>> 7b722336
 
     def _apply_where_filter(self, row, where):
         if isinstance(where, Identifier):
