<<<<<<< HEAD
import os
import threading
import tempfile
import re
import multipart
import zipfile
import tarfile
import mysql.connector

from flask import request, send_file
from flask_restx import Resource, abort     # 'abort' using to return errors as json: {'message': 'error text'}

from mindsdb.utilities.config import Config
from mindsdb.utilities.log import log
from mindsdb.api.http.utils import http_error
from mindsdb.api.http.namespaces.configs.datasources import ns_conf
from mindsdb.api.http.namespaces.entitites.datasources.datasource import (
    put_datasource_params
)
from mindsdb.api.http.namespaces.entitites.datasources.datasource_data import (
    get_datasource_rows_params
)


def parse_filter(key, value):
    result = re.search(r'filter(_*.*)\[(.*)\]', key)
    operator = result.groups()[0].strip('_') or 'like'
    field = result.groups()[1]
    operators_map = {
        'like': 'like',
        'in': 'in',
        'nin': 'not in',
        'gt': '>',
        'lt': '<',
        'gte': '>=',
        'lte': '<=',
        'eq': '=',
        'neq': '!='
    }
    if operator not in operators_map:
        return None
    operator = operators_map[operator]
    return [field, operator, value]


@ns_conf.route('/')
class DatasourcesList(Resource):
    @ns_conf.doc('get_datasources_list')
    def get(self):
        '''List all datasources'''
        return request.default_store.get_datasets()


@ns_conf.route('/<name>')
@ns_conf.param('name', 'Datasource name')
class Datasource(Resource):
    @ns_conf.doc('get_datasource')
    def get(self, name):
        '''return datasource metadata'''
        ds = request.default_store.get_datasource(name)
        if ds is not None:
            return ds
        return '', 404

    @ns_conf.doc('delete_datasource')
    def delete(self, name):
        '''delete datasource'''

        try:
            request.default_store.delete_datasource(name)
        except Exception as e:
            log.error(e)
            return http_error(
                400,
                "Error deleting datasource",
                f"There was an error while tring to delete datasource with name '{name}'"
            )
        return '', 200

    @ns_conf.doc('put_datasource', params=put_datasource_params)
    def put(self, name):
        '''add new datasource'''
        data = {}

        def on_field(field):
            name = field.field_name.decode()
            value = field.value.decode()
            data[name] = value

        file_object = None

        def on_file(file):
            nonlocal file_object
            data['file'] = file.file_name.decode()
            file_object = file.file_object

        temp_dir_path = tempfile.mkdtemp(prefix='datasource_file_')

        if request.headers['Content-Type'].startswith('multipart/form-data'):
            parser = multipart.create_form_parser(
                headers=request.headers,
                on_field=on_field,
                on_file=on_file,
                config={
                    'UPLOAD_DIR': temp_dir_path.encode(),    # bytes required
                    'UPLOAD_KEEP_FILENAME': True,
                    'UPLOAD_KEEP_EXTENSIONS': True,
                    'MAX_MEMORY_FILE_SIZE': 0
                }
            )

            while True:
                chunk = request.stream.read(8192)
                if not chunk:
                    break
                parser.write(chunk)
            parser.finalize()
            parser.close()

            if file_object is not None and not file_object.closed:
                file_object.close()
        else:
            data = request.json

        if 'query' in data:
            integration_id = request.json['integration_id']
            integration = request.datasource_interface.get_db_integration(integration_id)
            if integration is None:
                abort(400, f"{integration_id} integration doesn't exist")

            if integration['type'] == 'mongodb':
                data['find'] = data['query']

            request.default_store.save_datasource(name, integration_id, data)
            os.rmdir(temp_dir_path)
            return request.default_store.get_datasource(name)

        ds_name = data['name'] if 'name' in data else name
        source = data['source'] if 'source' in data else name
        source_type = data['source_type']

        if source_type == 'file':
            file_path = os.path.join(temp_dir_path, data['file'])
            lp = file_path.lower()
            if lp.endswith(('.zip', '.tar.gz')):
                if lp.endswith('.zip'):
                    with zipfile.ZipFile(file_path) as f:
                        f.extractall(temp_dir_path)
                elif lp.endswith('.tar.gz'):
                    with tarfile.open(file_path) as f:
                        f.extractall(temp_dir_path)
                os.remove(file_path)
                files = os.listdir(temp_dir_path)
                if len(files) != 1:
                    os.rmdir(temp_dir_path)
                    return http_error(400, 'Wrong content.', 'Archive must contain only one data file.')
                file_path = os.path.join(temp_dir_path, files[0])
                source = files[0]
                if not os.path.isfile(file_path):
                    os.rmdir(temp_dir_path)
                    return http_error(400, 'Wrong content.', 'Archive must contain data file in root.')
        else:
            file_path = None

        request.default_store.save_datasource(ds_name, source_type, source, file_path)
        os.rmdir(temp_dir_path)

        return request.default_store.get_datasource(ds_name)


def analyzing_thread(name, default_store):
    try:
        from mindsdb.interfaces.storage.db import session
        default_store.start_analysis(name)
        session.close()
    except Exception as e:
        log.error(e)


@ns_conf.route('/<name>/analyze')
@ns_conf.param('name', 'Datasource name')
class Analyze(Resource):
    @ns_conf.doc('analyse_dataset')
    def get(self, name):
        analysis = request.default_store.get_analysis(name)
        if analysis is not None:
            return analysis, 200

        ds = request.default_store.get_datasource(name)
        if ds is None:
            log.error('No valid datasource given')
            abort(400, 'No valid datasource given')

        x = threading.Thread(target=analyzing_thread, args=(name, request.default_store))
        x.start()
        return {'status': 'analyzing'}, 200


@ns_conf.route('/<name>/analyze_refresh')
@ns_conf.param('name', 'Datasource name')
class Analyze2(Resource):
    @ns_conf.doc('analyze_refresh_dataset')
    def get(self, name):
        analysis = request.default_store.get_analysis(name)
        if analysis is not None:
            return analysis, 200

        ds = request.default_store.get_datasource(name)
        if ds is None:
            log.error('No valid datasource given')
            abort(400, 'No valid datasource given')

        x = threading.Thread(target=analyzing_thread, args=(name, request.default_store))
        x.start()
        return {'status': 'analyzing'}, 200


@ns_conf.route('/<name>/data/')
@ns_conf.param('name', 'Datasource name')
class DatasourceData(Resource):
    @ns_conf.doc('get_datasource_data', params=get_datasource_rows_params)
    def get(self, name):
        '''return data rows'''
        ds = request.default_store.get_datasource(name)
        if ds is None:
            abort(400, 'No valid datasource given')

        params = {
            'page[size]': None,
            'page[offset]': None
        }
        where = []
        for key, value in request.args.items():
            if key == 'page[size]':
                params['page[size]'] = int(value)
            if key == 'page[offset]':
                params['page[offset]'] = int(value)
            elif key.startswith('filter'):
                param = parse_filter(key, value)
                if param is None:
                    abort(400, f'Not valid filter "{key}"')
                where.append(param)

        data_dict = request.default_store.get_data(name, where, params['page[size]'], params['page[offset]'])

        return data_dict, 200


@ns_conf.route('/query')
@ns_conf.param('query', 'Execute query')
class Query(Resource):
    @ns_conf.doc('query_datasource')
    def post(self):
        query = request.json['query']

        config = Config()
        cnx = mysql.connector.connect(
            user=config['api']['mysql']['user'],
            password=config['api']['mysql']['password'],
            host=config['api']['mysql']['host'],
            port=config['api']['mysql']['port'],
            database=config['api']['mysql']['database'],
            connect_timeout=120  
        )
        field_names = []
        cur = cnx.cursor()
        cur.execute(query)
        print('cur res:{}'.format(cur))
        rez = cur.fetchall()
        # num_fields = len(cur.description)
        print('field_names :{}'.format(cur.description))
        if cur.description != None:
            field_names = [i[0] for i in cur.description]
        print(field_names)
        print('field_names :{}'.format(field_names))
        # print(num_fields)

        cur.close()
        cnx.close()

        query_response= {
            'output': rez,
            'field_names': field_names
        } 

        return query_response, 200

@ns_conf.route('/<name>/download')
@ns_conf.param('name', 'Datasource name')
class DatasourceMissedFilesDownload(Resource):
    @ns_conf.doc('get_datasource_download')
    def get(self, name):
        '''download uploaded file'''
        ds = request.default_store.get_datasource(name)
        if not ds:
            abort(404, "{} not found".format(name))
        # force download from s3
        request.default_store.get_datasource_obj(name)
        if not os.path.exists(ds['source']):
            abort(404, "{} not found".format(name))

        return send_file(os.path.abspath(ds['source']), as_attachment=True)
=======
import os
import threading
import tempfile
import re
import multipart
import zipfile
import tarfile
import mysql.connector

from flask import request, send_file
from flask_restx import Resource, abort     # 'abort' using to return errors as json: {'message': 'error text'}

from mindsdb.utilities.config import Config
from mindsdb.utilities.log import log
from mindsdb.api.http.utils import http_error
from mindsdb.api.http.namespaces.configs.datasources import ns_conf
from mindsdb.api.http.namespaces.entitites.datasources.datasource import (
    put_datasource_params
)
from mindsdb.api.http.namespaces.entitites.datasources.datasource_data import (
    get_datasource_rows_params
)


def parse_filter(key, value):
    result = re.search(r'filter(_*.*)\[(.*)\]', key)
    operator = result.groups()[0].strip('_') or 'like'
    field = result.groups()[1]
    operators_map = {
        'like': 'like',
        'in': 'in',
        'nin': 'not in',
        'gt': '>',
        'lt': '<',
        'gte': '>=',
        'lte': '<=',
        'eq': '=',
        'neq': '!='
    }
    if operator not in operators_map:
        return None
    operator = operators_map[operator]
    return [field, operator, value]


@ns_conf.route('/')
class DatasourcesList(Resource):
    @ns_conf.doc('get_datasources_list')
    def get(self):
        '''List all datasets'''
        return request.default_store.get_datasets()


@ns_conf.route('/<name>')
@ns_conf.param('name', 'Datasource name')
class Datasource(Resource):
    @ns_conf.doc('get_datasource')
    def get(self, name):
        '''return datasource metadata'''
        ds = request.default_store.get_datasource(name)
        if ds is not None:
            return ds
        return '', 404

    @ns_conf.doc('delete_datasource')
    def delete(self, name):
        '''delete datasource'''

        try:
            request.default_store.delete_datasource(name)
        except Exception as e:
            log.error(e)
            return http_error(
                400,
                "Error deleting datasource",
                f"There was an error while tring to delete datasource with name '{name}'"
            )
        return '', 200

    @ns_conf.doc('put_datasource', params=put_datasource_params)
    def put(self, name):
        '''add new datasource'''
        data = {}

        def on_field(field):
            name = field.field_name.decode()
            value = field.value.decode()
            data[name] = value

        file_object = None

        def on_file(file):
            nonlocal file_object
            data['file'] = file.file_name.decode()
            file_object = file.file_object

        temp_dir_path = tempfile.mkdtemp(prefix='datasource_file_')

        if request.headers['Content-Type'].startswith('multipart/form-data'):
            parser = multipart.create_form_parser(
                headers=request.headers,
                on_field=on_field,
                on_file=on_file,
                config={
                    'UPLOAD_DIR': temp_dir_path.encode(),    # bytes required
                    'UPLOAD_KEEP_FILENAME': True,
                    'UPLOAD_KEEP_EXTENSIONS': True,
                    'MAX_MEMORY_FILE_SIZE': 0
                }
            )

            while True:
                chunk = request.stream.read(8192)
                if not chunk:
                    break
                parser.write(chunk)
            parser.finalize()
            parser.close()

            if file_object is not None and not file_object.closed:
                file_object.close()
        else:
            data = request.json

        if 'query' in data:
            integration_id = request.json['integration_id']
            integration = request.integration_controller.get(integration_id)
            if integration is None:
                abort(400, f"{integration_id} integration doesn't exist")

            if integration['type'] == 'mongodb':
                data['find'] = data['query']

            request.default_store.save_datasource(name, integration_id, data)
            os.rmdir(temp_dir_path)
            return request.default_store.get_datasource(name)

        ds_name = data['name'] if 'name' in data else name
        source = data['source'] if 'source' in data else name
        source_type = data['source_type']

        if source_type == 'file':
            file_path = os.path.join(temp_dir_path, data['file'])
            lp = file_path.lower()
            if lp.endswith(('.zip', '.tar.gz')):
                if lp.endswith('.zip'):
                    with zipfile.ZipFile(file_path) as f:
                        f.extractall(temp_dir_path)
                elif lp.endswith('.tar.gz'):
                    with tarfile.open(file_path) as f:
                        f.extractall(temp_dir_path)
                os.remove(file_path)
                files = os.listdir(temp_dir_path)
                if len(files) != 1:
                    os.rmdir(temp_dir_path)
                    return http_error(400, 'Wrong content.', 'Archive must contain only one data file.')
                file_path = os.path.join(temp_dir_path, files[0])
                source = files[0]
                if not os.path.isfile(file_path):
                    os.rmdir(temp_dir_path)
                    return http_error(400, 'Wrong content.', 'Archive must contain data file in root.')
            # TODO
            # request.default_store.save_datasource(ds_name, source_type, source, file_path)
            file_id = request.default_store.save_file(ds_name, file_path, file_name=data['file'])
            request.default_store.save_datasource(ds_name, source_type, source={'mindsdb_file_name': name})
        else:
            file_path = None
            request.default_store.save_datasource(ds_name, source_type, source)

        os.rmdir(temp_dir_path)

        return request.default_store.get_datasource(ds_name)


def analyzing_thread(name, default_store):
    try:
        from mindsdb.interfaces.storage.db import session
        default_store.start_analysis(name)
        session.close()
    except Exception as e:
        log.error(e)


@ns_conf.route('/<name>/analyze')
@ns_conf.param('name', 'Datasource name')
class Analyze(Resource):
    @ns_conf.doc('analyse_dataset')
    def get(self, name):
        analysis = request.default_store.get_analysis(name)
        if analysis is not None:
            return analysis, 200

        ds = request.default_store.get_datasource(name)
        if ds is None:
            log.error('No valid datasource given')
            abort(400, 'No valid datasource given')

        x = threading.Thread(target=analyzing_thread, args=(name, request.default_store))
        x.start()
        return {'status': 'analyzing'}, 200


@ns_conf.route('/<name>/analyze_refresh')
@ns_conf.param('name', 'Datasource name')
class Analyze2(Resource):
    @ns_conf.doc('analyze_refresh_dataset')
    def get(self, name):
        analysis = request.default_store.get_analysis(name)
        if analysis is not None:
            return analysis, 200

        ds = request.default_store.get_datasource(name)
        if ds is None:
            log.error('No valid datasource given')
            abort(400, 'No valid datasource given')

        x = threading.Thread(target=analyzing_thread, args=(name, request.default_store))
        x.start()
        return {'status': 'analyzing'}, 200


@ns_conf.route('/<name>/data/')
@ns_conf.param('name', 'Datasource name')
class DatasourceData(Resource):
    @ns_conf.doc('get_datasource_data', params=get_datasource_rows_params)
    def get(self, name):
        '''return data rows'''
        ds = request.default_store.get_datasource(name)
        if ds is None:
            abort(400, 'No valid datasource given')

        params = {
            'page[size]': None,
            'page[offset]': None
        }
        where = []
        for key, value in request.args.items():
            if key == 'page[size]':
                params['page[size]'] = int(value)
            if key == 'page[offset]':
                params['page[offset]'] = int(value)
            elif key.startswith('filter'):
                param = parse_filter(key, value)
                if param is None:
                    abort(400, f'Not valid filter "{key}"')
                where.append(param)

        data_dict = request.default_store.get_data(name, where, params['page[size]'], params['page[offset]'])

        return data_dict, 200


@ns_conf.route('/query')
@ns_conf.param('query', 'Execute query')
class Query(Resource):
    @ns_conf.doc('query_datasource')
    def post(self):
        query = request.json['query']

        config = Config()
        cnx = mysql.connector.connect(
            user="jorge@mindsdb.com",
            password="mdb123",
            host="alpha.mindsdb.com",
            port="3306",
            database="mindsdb",
            connect_timeout=120
        )
        field_names = []
        cur = cnx.cursor()
        cur.execute(query)
        rez = cur.fetchall()
        if cur.description != None:
            field_names = [i[0] for i in cur.description]

        cur.close()
        cnx.close()

        query_response = {
            'output': rez,
            'field_names': field_names
        }

        return query_response, 200

@ns_conf.route('/<name>/download')
@ns_conf.param('name', 'Datasource name')
class DatasourceMissedFilesDownload(Resource):
    @ns_conf.doc('get_datasource_download')
    def get(self, name):
        '''download uploaded file'''
        ds = request.default_store.get_datasource(name)
        if not ds:
            abort(404, "{} not found".format(name))
        # force download from s3
        request.default_store.get_datasource_obj(name)
        if not os.path.exists(ds['source']):
            abort(404, "{} not found".format(name))

        return send_file(os.path.abspath(ds['source']), as_attachment=True)
>>>>>>> 5882daac
<|MERGE_RESOLUTION|>--- conflicted
+++ resolved
@@ -1,307 +1,3 @@
-<<<<<<< HEAD
-import os
-import threading
-import tempfile
-import re
-import multipart
-import zipfile
-import tarfile
-import mysql.connector
-
-from flask import request, send_file
-from flask_restx import Resource, abort     # 'abort' using to return errors as json: {'message': 'error text'}
-
-from mindsdb.utilities.config import Config
-from mindsdb.utilities.log import log
-from mindsdb.api.http.utils import http_error
-from mindsdb.api.http.namespaces.configs.datasources import ns_conf
-from mindsdb.api.http.namespaces.entitites.datasources.datasource import (
-    put_datasource_params
-)
-from mindsdb.api.http.namespaces.entitites.datasources.datasource_data import (
-    get_datasource_rows_params
-)
-
-
-def parse_filter(key, value):
-    result = re.search(r'filter(_*.*)\[(.*)\]', key)
-    operator = result.groups()[0].strip('_') or 'like'
-    field = result.groups()[1]
-    operators_map = {
-        'like': 'like',
-        'in': 'in',
-        'nin': 'not in',
-        'gt': '>',
-        'lt': '<',
-        'gte': '>=',
-        'lte': '<=',
-        'eq': '=',
-        'neq': '!='
-    }
-    if operator not in operators_map:
-        return None
-    operator = operators_map[operator]
-    return [field, operator, value]
-
-
-@ns_conf.route('/')
-class DatasourcesList(Resource):
-    @ns_conf.doc('get_datasources_list')
-    def get(self):
-        '''List all datasources'''
-        return request.default_store.get_datasets()
-
-
-@ns_conf.route('/<name>')
-@ns_conf.param('name', 'Datasource name')
-class Datasource(Resource):
-    @ns_conf.doc('get_datasource')
-    def get(self, name):
-        '''return datasource metadata'''
-        ds = request.default_store.get_datasource(name)
-        if ds is not None:
-            return ds
-        return '', 404
-
-    @ns_conf.doc('delete_datasource')
-    def delete(self, name):
-        '''delete datasource'''
-
-        try:
-            request.default_store.delete_datasource(name)
-        except Exception as e:
-            log.error(e)
-            return http_error(
-                400,
-                "Error deleting datasource",
-                f"There was an error while tring to delete datasource with name '{name}'"
-            )
-        return '', 200
-
-    @ns_conf.doc('put_datasource', params=put_datasource_params)
-    def put(self, name):
-        '''add new datasource'''
-        data = {}
-
-        def on_field(field):
-            name = field.field_name.decode()
-            value = field.value.decode()
-            data[name] = value
-
-        file_object = None
-
-        def on_file(file):
-            nonlocal file_object
-            data['file'] = file.file_name.decode()
-            file_object = file.file_object
-
-        temp_dir_path = tempfile.mkdtemp(prefix='datasource_file_')
-
-        if request.headers['Content-Type'].startswith('multipart/form-data'):
-            parser = multipart.create_form_parser(
-                headers=request.headers,
-                on_field=on_field,
-                on_file=on_file,
-                config={
-                    'UPLOAD_DIR': temp_dir_path.encode(),    # bytes required
-                    'UPLOAD_KEEP_FILENAME': True,
-                    'UPLOAD_KEEP_EXTENSIONS': True,
-                    'MAX_MEMORY_FILE_SIZE': 0
-                }
-            )
-
-            while True:
-                chunk = request.stream.read(8192)
-                if not chunk:
-                    break
-                parser.write(chunk)
-            parser.finalize()
-            parser.close()
-
-            if file_object is not None and not file_object.closed:
-                file_object.close()
-        else:
-            data = request.json
-
-        if 'query' in data:
-            integration_id = request.json['integration_id']
-            integration = request.datasource_interface.get_db_integration(integration_id)
-            if integration is None:
-                abort(400, f"{integration_id} integration doesn't exist")
-
-            if integration['type'] == 'mongodb':
-                data['find'] = data['query']
-
-            request.default_store.save_datasource(name, integration_id, data)
-            os.rmdir(temp_dir_path)
-            return request.default_store.get_datasource(name)
-
-        ds_name = data['name'] if 'name' in data else name
-        source = data['source'] if 'source' in data else name
-        source_type = data['source_type']
-
-        if source_type == 'file':
-            file_path = os.path.join(temp_dir_path, data['file'])
-            lp = file_path.lower()
-            if lp.endswith(('.zip', '.tar.gz')):
-                if lp.endswith('.zip'):
-                    with zipfile.ZipFile(file_path) as f:
-                        f.extractall(temp_dir_path)
-                elif lp.endswith('.tar.gz'):
-                    with tarfile.open(file_path) as f:
-                        f.extractall(temp_dir_path)
-                os.remove(file_path)
-                files = os.listdir(temp_dir_path)
-                if len(files) != 1:
-                    os.rmdir(temp_dir_path)
-                    return http_error(400, 'Wrong content.', 'Archive must contain only one data file.')
-                file_path = os.path.join(temp_dir_path, files[0])
-                source = files[0]
-                if not os.path.isfile(file_path):
-                    os.rmdir(temp_dir_path)
-                    return http_error(400, 'Wrong content.', 'Archive must contain data file in root.')
-        else:
-            file_path = None
-
-        request.default_store.save_datasource(ds_name, source_type, source, file_path)
-        os.rmdir(temp_dir_path)
-
-        return request.default_store.get_datasource(ds_name)
-
-
-def analyzing_thread(name, default_store):
-    try:
-        from mindsdb.interfaces.storage.db import session
-        default_store.start_analysis(name)
-        session.close()
-    except Exception as e:
-        log.error(e)
-
-
-@ns_conf.route('/<name>/analyze')
-@ns_conf.param('name', 'Datasource name')
-class Analyze(Resource):
-    @ns_conf.doc('analyse_dataset')
-    def get(self, name):
-        analysis = request.default_store.get_analysis(name)
-        if analysis is not None:
-            return analysis, 200
-
-        ds = request.default_store.get_datasource(name)
-        if ds is None:
-            log.error('No valid datasource given')
-            abort(400, 'No valid datasource given')
-
-        x = threading.Thread(target=analyzing_thread, args=(name, request.default_store))
-        x.start()
-        return {'status': 'analyzing'}, 200
-
-
-@ns_conf.route('/<name>/analyze_refresh')
-@ns_conf.param('name', 'Datasource name')
-class Analyze2(Resource):
-    @ns_conf.doc('analyze_refresh_dataset')
-    def get(self, name):
-        analysis = request.default_store.get_analysis(name)
-        if analysis is not None:
-            return analysis, 200
-
-        ds = request.default_store.get_datasource(name)
-        if ds is None:
-            log.error('No valid datasource given')
-            abort(400, 'No valid datasource given')
-
-        x = threading.Thread(target=analyzing_thread, args=(name, request.default_store))
-        x.start()
-        return {'status': 'analyzing'}, 200
-
-
-@ns_conf.route('/<name>/data/')
-@ns_conf.param('name', 'Datasource name')
-class DatasourceData(Resource):
-    @ns_conf.doc('get_datasource_data', params=get_datasource_rows_params)
-    def get(self, name):
-        '''return data rows'''
-        ds = request.default_store.get_datasource(name)
-        if ds is None:
-            abort(400, 'No valid datasource given')
-
-        params = {
-            'page[size]': None,
-            'page[offset]': None
-        }
-        where = []
-        for key, value in request.args.items():
-            if key == 'page[size]':
-                params['page[size]'] = int(value)
-            if key == 'page[offset]':
-                params['page[offset]'] = int(value)
-            elif key.startswith('filter'):
-                param = parse_filter(key, value)
-                if param is None:
-                    abort(400, f'Not valid filter "{key}"')
-                where.append(param)
-
-        data_dict = request.default_store.get_data(name, where, params['page[size]'], params['page[offset]'])
-
-        return data_dict, 200
-
-
-@ns_conf.route('/query')
-@ns_conf.param('query', 'Execute query')
-class Query(Resource):
-    @ns_conf.doc('query_datasource')
-    def post(self):
-        query = request.json['query']
-
-        config = Config()
-        cnx = mysql.connector.connect(
-            user=config['api']['mysql']['user'],
-            password=config['api']['mysql']['password'],
-            host=config['api']['mysql']['host'],
-            port=config['api']['mysql']['port'],
-            database=config['api']['mysql']['database'],
-            connect_timeout=120  
-        )
-        field_names = []
-        cur = cnx.cursor()
-        cur.execute(query)
-        print('cur res:{}'.format(cur))
-        rez = cur.fetchall()
-        # num_fields = len(cur.description)
-        print('field_names :{}'.format(cur.description))
-        if cur.description != None:
-            field_names = [i[0] for i in cur.description]
-        print(field_names)
-        print('field_names :{}'.format(field_names))
-        # print(num_fields)
-
-        cur.close()
-        cnx.close()
-
-        query_response= {
-            'output': rez,
-            'field_names': field_names
-        } 
-
-        return query_response, 200
-
-@ns_conf.route('/<name>/download')
-@ns_conf.param('name', 'Datasource name')
-class DatasourceMissedFilesDownload(Resource):
-    @ns_conf.doc('get_datasource_download')
-    def get(self, name):
-        '''download uploaded file'''
-        ds = request.default_store.get_datasource(name)
-        if not ds:
-            abort(404, "{} not found".format(name))
-        # force download from s3
-        request.default_store.get_datasource_obj(name)
-        if not os.path.exists(ds['source']):
-            abort(404, "{} not found".format(name))
-
-        return send_file(os.path.abspath(ds['source']), as_attachment=True)
-=======
 import os
 import threading
 import tempfile
@@ -601,5 +297,4 @@
         if not os.path.exists(ds['source']):
             abort(404, "{} not found".format(name))
 
-        return send_file(os.path.abspath(ds['source']), as_attachment=True)
->>>>>>> 5882daac
+        return send_file(os.path.abspath(ds['source']), as_attachment=True)