import os
import copy
import shutil
import datetime
import tempfile
from pathlib import Path
from dateutil.parser import parse as parse_datetime

from flask import request
from flask_restx import Resource, abort
from flask import current_app as ca
from dateutil.tz import tzlocal

from mindsdb.api.http.namespaces.configs.config import ns_conf
from mindsdb.api.http.utils import http_error
from mindsdb.metrics.metrics import api_endpoint_metrics
from mindsdb.utilities import log
from mindsdb.utilities.functions import decrypt
from mindsdb.utilities.log_controller import get_logs
from mindsdb.utilities.config import Config

logger = log.getLogger(__name__)


@ns_conf.route('/logs')
@ns_conf.param('name', 'Get logs')
class GetLogs(Resource):
    @ns_conf.doc('get_integrations')
    @api_endpoint_metrics('GET', '/config/logs')
    def get(self):
        min_timestamp = parse_datetime(request.args['min_timestamp'])
        max_timestamp = request.args.get('max_timestamp', None)
        context = request.args.get('context', None)
        level = request.args.get('level', None)
        log_from = request.args.get('log_from', None)
        limit = request.args.get('limit', None)

        logs = get_logs(min_timestamp, max_timestamp, context, level, log_from, limit)
        return {'data': logs}


@ns_conf.route('/')
@ns_conf.param('name', 'Get config')
class GetConfig(Resource):
    @ns_conf.doc('get_config')
    @api_endpoint_metrics('GET', '/config')
    def get(self):
        config = Config()
        return {
            'auth': {
                'http_auth_enabled': config['auth']['http_auth_enabled'],
                'username': config['auth']['username'],
                'password': config['auth']['password']
            }
        }

    @ns_conf.doc('put_config')
    @api_endpoint_metrics('PUT', '/config')
    def put(self):
        data = request.json

        unknown_argumens = list(set(data.keys()) - {'auth'})
        if len(unknown_argumens) > 0:
            return http_error(
                400, 'Wrong arguments',
                f'Unknown argumens: {unknown_argumens}'
            )

        for key in data.keys():
            unknown_argumens = list(
                set(data[key].keys()) - set(Config()[key].keys())
            )
            if len(unknown_argumens) > 0:
                return http_error(
                    400, 'Wrong arguments',
                    f'Unknown argumens: {unknown_argumens}'
                )

        Config().update(data)

        return '', 200


@ns_conf.route('/integrations')
@ns_conf.param('name', 'List all database integration')
class ListIntegration(Resource):
    @api_endpoint_metrics('GET', '/config/integrations')
    def get(self):
        return {
            'integrations': [k for k in ca.integration_controller.get_all(show_secrets=False)]
        }


@ns_conf.route('/all_integrations')
@ns_conf.param('name', 'List all database integration')
class AllIntegration(Resource):
    @ns_conf.doc('get_all_integrations')
    @api_endpoint_metrics('GET', '/config/all_integrations')
    def get(self):
        integrations = ca.integration_controller.get_all(show_secrets=False)
        return integrations


@ns_conf.route('/integrations/<name>')
@ns_conf.param('name', 'Database integration')
class Integration(Resource):
    @ns_conf.doc('get_integration')
    @api_endpoint_metrics('GET', '/config/integrations/integration')
    def get(self, name):
        integration = ca.integration_controller.get(name, show_secrets=False)
        if integration is None:
            abort(404, f'Can\'t find database integration: {name}')
        integration = copy.deepcopy(integration)
        return integration

    @ns_conf.doc('put_integration')
    @api_endpoint_metrics('PUT', '/config/integrations/integration')
    def put(self, name):
        params = {}
        if request.is_json:
            params.update((request.json or {}).get('params', {}))
        else:
            params.update(request.form or {})

        if len(params) == 0:
            abort(400, "type of 'params' must be dict")

        files = request.files
        temp_dir = None
        if files is not None and len(files) > 0:
            temp_dir = tempfile.mkdtemp(prefix='integration_files_')
            for key, file in files.items():
                temp_dir_path = Path(temp_dir)
                file_name = Path(file.filename)
                file_path = temp_dir_path.joinpath(file_name).resolve()
                if temp_dir_path not in file_path.parents:
                    raise Exception(f'Can not save file at path: {file_path}')
                file.save(file_path)
                params[key] = str(file_path)

        is_test = params.get('test', False)
        # TODO: Move this to new Endpoint
        if is_test:
            del params['test']
            handler_type = params.pop('type', None)
            params.pop('publish', None)
            handler = ca.integration_controller.create_tmp_handler(name, handler_type, params)
            status = handler.check_connection()
            resp = status.to_json()
            return resp, 200

<<<<<<< HEAD
        integration = ca.integration_controller.get(name, show_secrets=False)
=======
        config = Config()
        secret_key = config.get('secret_key', 'dummy-key')

        integration = ca.integration_controller.get(name, sensitive_info=False)
>>>>>>> 384e5f80
        if integration is not None:
            abort(400, f"Integration with name '{name}' already exists")

        try:
            engine = params['type']
            if engine is not None:
                del params['type']
            params.pop('publish', False)
            storage = params.pop('storage', None)
            ca.integration_controller.add(name, engine, params)

            # copy storage
            if storage is not None:
                handler = ca.integration_controller.get_data_handler(name)

                export = decrypt(storage.encode(), secret_key)
                handler.handler_storage.import_files(export)

        except Exception as e:
            logger.error(str(e))
            if temp_dir is not None:
                shutil.rmtree(temp_dir)
            abort(500, f'Error during config update: {str(e)}')

        if temp_dir is not None:
            shutil.rmtree(temp_dir)
        return {}, 200

    @ns_conf.doc('delete_integration')
    @api_endpoint_metrics('DELETE', '/config/integrations/integration')
    def delete(self, name):
        integration = ca.integration_controller.get(name)
        if integration is None:
            abort(400, f"Nothing to delete. '{name}' not exists.")
        try:
            ca.integration_controller.delete(name)
        except Exception as e:
            logger.error(str(e))
            abort(500, f"Error during integration delete: {str(e)}")
        return "", 200

    @ns_conf.doc('modify_integration')
    @api_endpoint_metrics('POST', '/config/integrations/integration')
    def post(self, name):
        params = {}
        params.update((request.json or {}).get('params', {}))
        params.update(request.form or {})

        if not isinstance(params, dict):
            abort(400, "type of 'params' must be dict")
        integration = ca.integration_controller.get(name)
        if integration is None:
            abort(400, f"Nothin to modify. '{name}' not exists.")
        try:
            if 'enabled' in params:
                params['publish'] = params['enabled']
                del params['enabled']
            ca.integration_controller.modify(name, params)

        except Exception as e:
            logger.error(str(e))
            abort(500, f"Error during integration modifycation: {str(e)}")
        return "", 200


@ns_conf.route('/vars')
class Vars(Resource):
    @api_endpoint_metrics('GET', '/config/vars')
    def get(self):
        if os.getenv('CHECK_FOR_UPDATES', '1').lower() in ['0', 'false']:
            telemtry = False
        else:
            telemtry = True

        if ca.config_obj.get('disable_mongo', False):
            mongo = False
        else:
            mongo = True

        cloud = ca.config_obj.get('cloud', False)
        local_time = datetime.datetime.now(tzlocal())
        local_timezone = local_time.tzname()

        return {
            'mongo': mongo,
            'telemtry': telemtry,
            'cloud': cloud,
            'timezone': local_timezone,
        }<|MERGE_RESOLUTION|>--- conflicted
+++ resolved
@@ -149,14 +149,10 @@
             resp = status.to_json()
             return resp, 200
 
-<<<<<<< HEAD
-        integration = ca.integration_controller.get(name, show_secrets=False)
-=======
         config = Config()
         secret_key = config.get('secret_key', 'dummy-key')
 
         integration = ca.integration_controller.get(name, sensitive_info=False)
->>>>>>> 384e5f80
         if integration is not None:
             abort(400, f"Integration with name '{name}' already exists")
 
