--- conflicted
+++ resolved
@@ -25,11 +25,7 @@
 from ..utilities.sql_utils import query_traversal
 from .base import BaseHandler
 
-<<<<<<< HEAD
-LOG = get_log(__name__)
-=======
 LOG = log.getLogger(__name__)
->>>>>>> d9634e0f
 
 
 class FilterOperator(Enum):
