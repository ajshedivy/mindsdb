# Builds our docker bake file
inputs:
  push-to-dockerhub:
    description: "Whether to push to Dockerhub as well as ECR"
    required: false
    default: false

runs:
  using: 'composite'
  steps:
    # Get clean environment variables via https://github.com/marketplace/actions/github-environment-variables-action
    - uses: FranzDiebold/github-env-vars-action@v2
    - name: Set up Docker Buildx
      uses: docker/setup-buildx-action@v3
    - name: Login to Amazon ECR
      uses: aws-actions/amazon-ecr-login@v1
    - name: Build and push
      shell: bash
      run: |
        # Get a githash or tag name to use as image prefix
        TAG_NAME=${{ github.event.release.tag_name }}
        GIT_SHA=${{ env.CI_SHA }}
        IMAGE_PREFIX=${TAG_NAME:-$GIT_SHA}

        # Configure our buildkit builders
        docker buildx create --name remote-buildkit-agent --node mdb_amd64 --platform linux/amd64 --driver=remote --use tcp://remote-buildkit-agent.infrastructure.svc.cluster.local:80 || true # Create the builder (might already exist)
        # docker buildx create --name=remote-buildkit-agent --node mdb_arm64 --platform linux/arm64 --append --driver=remote --use tcp://remote-buildkit-agent-arm.infrastructure.svc.cluster.local:80 || true # Same for ARM

        VERSION=$IMAGE_PREFIX BRANCH=${{ env.CI_ACTION_REF_NAME }} PUSH_TO_DOCKERHUB=${{ inputs.push-to-dockerhub }} PLATFORM="" docker buildx bake -f docker/docker-bake.hcl --print

        # Build amd64 and arm64 images in parallel and wait for both to finish
<<<<<<< HEAD
        VERSION=${{ env.CI_SHA }} BRANCH=${{ env.CI_ACTION_REF_NAME }} PUSH_TO_DOCKERHUB=${{ inputs.push-to-dockerhub }} PLATFORM=linux/amd64 docker buildx bake --progress plain --push -f docker/docker-bake.hcl &
        # VERSION=${{ env.CI_SHA }} BRANCH=${{ env.CI_ACTION_REF_NAME }} PUSH_TO_DOCKERHUB=${{ inputs.push-to-dockerhub }} PLATFORM=linux/arm64 docker buildx bake --progress plain --push -f docker/docker-bake.hcl &
        wait

        # Create multi-arch manifests
        VERSION=${{ env.CI_SHA }} BRANCH=${{ env.CI_ACTION_REF_NAME }} PLATFORM="" docker buildx bake -f docker/docker-bake.hcl --print | jq '.target[] | .tags[]' | xargs -I'{}' docker buildx imagetools create -t '{}' '{}-amd64' # '{}-arm64'
=======
        VERSION=$IMAGE_PREFIX BRANCH=${{ env.CI_ACTION_REF_NAME }} PUSH_TO_DOCKERHUB=${{ inputs.push-to-dockerhub }} PLATFORM=linux/amd64 docker buildx bake --progress plain --push -f docker/docker-bake.hcl &
        VERSION=$IMAGE_PREFIX BRANCH=${{ env.CI_ACTION_REF_NAME }} PUSH_TO_DOCKERHUB=${{ inputs.push-to-dockerhub }} PLATFORM=linux/arm64 docker buildx bake --progress plain --push -f docker/docker-bake.hcl &
        wait

        # Create multi-arch manifests
        VERSION=$IMAGE_PREFIX BRANCH=${{ env.CI_ACTION_REF_NAME }} PUSH_TO_DOCKERHUB=${{ inputs.push-to-dockerhub }} PLATFORM="" docker buildx bake -f docker/docker-bake.hcl --print | jq '.target[] | .tags[]' | xargs -I'{}' docker buildx imagetools create -t '{}' '{}-amd64' '{}-arm64'
>>>>>>> ac9e556f
<|MERGE_RESOLUTION|>--- conflicted
+++ resolved
@@ -29,18 +29,9 @@
         VERSION=$IMAGE_PREFIX BRANCH=${{ env.CI_ACTION_REF_NAME }} PUSH_TO_DOCKERHUB=${{ inputs.push-to-dockerhub }} PLATFORM="" docker buildx bake -f docker/docker-bake.hcl --print
 
         # Build amd64 and arm64 images in parallel and wait for both to finish
-<<<<<<< HEAD
-        VERSION=${{ env.CI_SHA }} BRANCH=${{ env.CI_ACTION_REF_NAME }} PUSH_TO_DOCKERHUB=${{ inputs.push-to-dockerhub }} PLATFORM=linux/amd64 docker buildx bake --progress plain --push -f docker/docker-bake.hcl &
-        # VERSION=${{ env.CI_SHA }} BRANCH=${{ env.CI_ACTION_REF_NAME }} PUSH_TO_DOCKERHUB=${{ inputs.push-to-dockerhub }} PLATFORM=linux/arm64 docker buildx bake --progress plain --push -f docker/docker-bake.hcl &
-        wait
-
-        # Create multi-arch manifests
-        VERSION=${{ env.CI_SHA }} BRANCH=${{ env.CI_ACTION_REF_NAME }} PLATFORM="" docker buildx bake -f docker/docker-bake.hcl --print | jq '.target[] | .tags[]' | xargs -I'{}' docker buildx imagetools create -t '{}' '{}-amd64' # '{}-arm64'
-=======
         VERSION=$IMAGE_PREFIX BRANCH=${{ env.CI_ACTION_REF_NAME }} PUSH_TO_DOCKERHUB=${{ inputs.push-to-dockerhub }} PLATFORM=linux/amd64 docker buildx bake --progress plain --push -f docker/docker-bake.hcl &
         VERSION=$IMAGE_PREFIX BRANCH=${{ env.CI_ACTION_REF_NAME }} PUSH_TO_DOCKERHUB=${{ inputs.push-to-dockerhub }} PLATFORM=linux/arm64 docker buildx bake --progress plain --push -f docker/docker-bake.hcl &
         wait
 
         # Create multi-arch manifests
-        VERSION=$IMAGE_PREFIX BRANCH=${{ env.CI_ACTION_REF_NAME }} PUSH_TO_DOCKERHUB=${{ inputs.push-to-dockerhub }} PLATFORM="" docker buildx bake -f docker/docker-bake.hcl --print | jq '.target[] | .tags[]' | xargs -I'{}' docker buildx imagetools create -t '{}' '{}-amd64' '{}-arm64'
->>>>>>> ac9e556f
+        VERSION=$IMAGE_PREFIX BRANCH=${{ env.CI_ACTION_REF_NAME }} PUSH_TO_DOCKERHUB=${{ inputs.push-to-dockerhub }} PLATFORM="" docker buildx bake -f docker/docker-bake.hcl --print | jq '.target[] | .tags[]' | xargs -I'{}' docker buildx imagetools create -t '{}' '{}-amd64' '{}-arm64'